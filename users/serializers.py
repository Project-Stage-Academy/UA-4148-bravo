--- conflicted
+++ resolved
@@ -1,7 +1,7 @@
 from djoser.serializers import UserSerializer
 from django.contrib.auth import get_user_model
-<<<<<<< HEAD
-from djoser.serializers import PasswordResetConfirmSerializer as BasePasswordResetConfirmSerializer
+from rest_framework_simplejwt.serializers import TokenObtainPairSerializer
+rom djoser.serializers import PasswordResetConfirmSerializer as BasePasswordResetConfirmSerializer
 from django.contrib.auth.password_validation import validate_password
 from django.contrib.auth.tokens import default_token_generator
 from django.utils.encoding import force_str
@@ -10,10 +10,6 @@
 from .validators import CustomPasswordValidator
 from django.core.exceptions import ValidationError as DjangoValidationError
 
-=======
-from rest_framework_simplejwt.serializers import TokenObtainPairSerializer
->>>>>>> 2de57587
-
 User = get_user_model()
 custom_password_validator = CustomPasswordValidator()
 
@@ -21,8 +17,47 @@
 class CustomUserSerializer(UserSerializer):
     class Meta(UserSerializer.Meta):
         model = User
-<<<<<<< HEAD
         fields = ('id', 'username', 'email') 
+
+# Custom serializer for obtaining JWT with additional fields
+class CustomTokenObtainPairSerializer(TokenObtainPairSerializer):
+    """
+    Custom serializer for obtaining JWT tokens.
+    Adds custom claims to the token and includes additional user data in the response.
+    Also prevents token issuance for inactive users.
+    """
+
+    @classmethod
+    def get_token(cls, user):
+        """
+        Generates JWT token with custom claims:
+        - username: user's username
+        - email: user's email address
+
+        These claims are included in the token payload and can be used by the frontend
+        for display purposes or authorization logic.
+        """
+        token = super().get_token(user)
+        token['username'] = user.username
+        token['email'] = user.email
+        return token
+
+    def validate(self, attrs):
+        """
+        Validates user credentials and adds additional user-related fields
+        to the response payload after successful authentication.
+
+        Also checks if the user is active. If not, raises a validation error.
+        """
+        data = super().validate(attrs)
+
+        if not self.user.is_active:
+            raise serializers.ValidationError('User account is disabled.')
+
+        data['user_id'] = self.user.id
+        data['username'] = self.user.username
+        data['email'] = self.user.email
+        return data
 
 class PasswordResetSerializer(serializers.Serializer):
     """
@@ -130,47 +165,4 @@
         if not default_token_generator.check_token(user, token):
             raise serializers.ValidationError({"token": "Invalid token or token has expired."})
 
-        return attrs
-=======
-        fields = ('id', 'username', 'email')
-
-# Custom serializer for obtaining JWT with additional fields
-class CustomTokenObtainPairSerializer(TokenObtainPairSerializer):
-    """
-    Custom serializer for obtaining JWT tokens.
-    Adds custom claims to the token and includes additional user data in the response.
-    Also prevents token issuance for inactive users.
-    """
-
-    @classmethod
-    def get_token(cls, user):
-        """
-        Generates JWT token with custom claims:
-        - username: user's username
-        - email: user's email address
-
-        These claims are included in the token payload and can be used by the frontend
-        for display purposes or authorization logic.
-        """
-        token = super().get_token(user)
-        token['username'] = user.username
-        token['email'] = user.email
-        return token
-
-    def validate(self, attrs):
-        """
-        Validates user credentials and adds additional user-related fields
-        to the response payload after successful authentication.
-
-        Also checks if the user is active. If not, raises a validation error.
-        """
-        data = super().validate(attrs)
-
-        if not self.user.is_active:
-            raise serializers.ValidationError('User account is disabled.')
-
-        data['user_id'] = self.user.id
-        data['username'] = self.user.username
-        data['email'] = self.user.email
-        return data
->>>>>>> 2de57587
+        return attrs
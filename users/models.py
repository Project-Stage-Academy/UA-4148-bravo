--- conflicted
+++ resolved
@@ -1,42 +1,11 @@
-from django.contrib.auth.models import AbstractUser
-from django.core.validators import MaxLengthValidator
 from django.db import models
-<<<<<<< HEAD
-from validation.validate_email import validate_email_custom
-
-
-class CustomUser(AbstractUser):
-    email = models.EmailField(
-        max_length=255,
-        validators=[validate_email_custom],
-        unique=True
-    )
-    user_phone = models.CharField(
-        max_length=20,
-        validators=[MaxLengthValidator(20)]
-    )
-    title = models.TextField(blank=True, null=True)
-    status = models.CharField(
-        max_length=10,
-        choices=[
-            ('active', 'Active'),
-            ('pending', 'Pending'),
-            ('blocked', 'Blocked'),
-            ('deleted', 'Deleted'),
-        ],
-        default='active',
-        validators=[MaxLengthValidator(10)]
-    )
-
-    def __str__(self):
-        return f"{self.username} ({self.email}) - {self.status}"
-=======
 from django.contrib.auth.models import AbstractBaseUser, BaseUserManager, PermissionsMixin
-from django.core.validators import validate_email
+from django.core.validators import validate_email, MaxLengthValidator
 from django.core.exceptions import ValidationError
 from django.db import IntegrityError, DataError
 from django.utils import timezone
 from django.contrib.auth.models import Group, Permission
+from validation.validate_email import validate_email_custom
 
 
 class ActiveUserManager(models.Manager):
@@ -72,8 +41,8 @@
         """
         if not email:
             raise ValueError("Email required.")
-        validate_email(email)
         email = self.normalize_email(email)
+        validate_email_custom(email)
         user = self.model(email=email, **other_fields)
         user.set_password(password)
         user.save(using=self._db)
@@ -114,10 +83,10 @@
         is_active (bool): User active status.
         is_staff (bool): User staff status.
     """
-    
+
     groups = models.ManyToManyField(
         Group,
-        related_name='custom_users', 
+        related_name='custom_users',
         blank=True,
         help_text='The groups this user belongs to.',
         verbose_name='groups',
@@ -140,10 +109,30 @@
     user_id = models.AutoField(primary_key=True)
     first_name = models.CharField(max_length=50)
     last_name = models.CharField(max_length=50)
-    email = models.EmailField(unique=True, max_length=50)
+    email = models.EmailField(
+        max_length=255,
+        validators=[validate_email_custom],
+        unique=True
+    )
     password = models.CharField(max_length=128)
-    user_phone = models.CharField(max_length=20, null=True, blank=True)
+    user_phone = models.CharField(
+        max_length=20,
+        null=True,
+        blank=True,
+        validators=[MaxLengthValidator(20)]
+    )
     title = models.CharField(max_length=100, null=True, blank=True)
+    status = models.CharField(
+        max_length=10,
+        choices=[
+            ('active', 'Active'),
+            ('pending', 'Pending'),
+            ('blocked', 'Blocked'),
+            ('deleted', 'Deleted'),
+        ],
+        default='active',
+        validators=[MaxLengthValidator(10)]
+    )
     role = models.CharField(max_length=20, choices=Role.choices, default=Role.USER)
     created_at = models.DateTimeField(default=timezone.now, editable=False)
     updated_at = models.DateTimeField(auto_now=True)
@@ -414,5 +403,4 @@
         Returns:
             str: User email and role name.
         """
-        return f"{self.user.email} - {self.role}"
->>>>>>> 9fb97d7c
+        return f"{self.user.email} - {self.role}"
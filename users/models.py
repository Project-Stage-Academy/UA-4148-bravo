from django.db import models
from django.contrib.auth.models import AbstractBaseUser, BaseUserManager, PermissionsMixin
<<<<<<< HEAD
from django.core.exceptions import ValidationError
from django.db import IntegrityError, DataError
from django.utils import timezone
from django.forms.models import model_to_dict
from validation.validate_email import validate_email_custom
from validation.validate_string_fields import validate_max_length
from validation.validate_role import validate_role_exists
=======
from django.core.validators import validate_email, MaxLengthValidator
from django.core.exceptions import ValidationError
from django.db import IntegrityError, DataError
from django.utils import timezone
from django.contrib.auth.models import Group, Permission
from validation.validate_email import validate_email_custom
>>>>>>> 07ead8c5


class ActiveUserManager(models.Manager):
    """Manager that returns only active users."""

    def get_queryset(self):
        """
        Retrieve a queryset filtering only active users.

        Returns:
            QuerySet: A queryset of users with is_active=True.
        """
        return super().get_queryset().filter(is_active=True)


class CustomUserManager(BaseUserManager):
    """Manager for creating regular and super users."""

    def create_user(self, email, password=None, **other_fields):
        """
        Create and save a regular user with the given email and password.

        Args:
            email (str): The user's email address.
            password (str, optional): The user's password.
            **other_fields: Additional fields for the user model.

        Raises:
            ValueError: If email is not provided or invalid.

        Returns:
            User: The created user instance.
        """
<<<<<<< HEAD
        if 'role' not in other_fields or other_fields['role'] is None:
            default_role = UserRole.objects.filter(role=UserRole.Role.USER).first()
            if not default_role:
                raise ValueError("Default role USER does not exist. Please create it first.")
            other_fields['role'] = default_role
        
        validate_max_length(email, 50, "Email")
        
        if self.model.all_objects.filter(email=email).exists():
            raise ValidationError("Email already exists")
        
        validate_email_custom(email)
        
=======
        if not email:
            raise ValueError("Email required.")
>>>>>>> 07ead8c5
        email = self.normalize_email(email)
        validate_email_custom(email)
        user = self.model(email=email, **other_fields)
        user.set_password(password)
        user.save(using=self._db)
        return user

    def create_superuser(self, email, password=None, **other_fields):
        """
        Create and save a superuser with the given email and password.

        Args:
            email (str): The superuser's email address.
            password (str, optional): The superuser's password.
            **other_fields: Additional fields for the user model.

        Returns:
            User: The created superuser instance.
        """
        other_fields.setdefault('is_staff', True)
        other_fields.setdefault('is_superuser', True)
        other_fields.setdefault('role', UserRole.objects.filter(role=UserRole.Role.ADMIN).first())
        return self.create_user(email, password, **other_fields)


class User(AbstractBaseUser, PermissionsMixin):
    """
    Custom user model.

    Attributes:
        user_id (AutoField): Primary key.
        first_name (str): User's first name.
        last_name (str): User's last name.
        email (str): User's email address (unique).
        password (str): Hashed password.
        user_phone (str, optional): User's phone number.
        title (str, optional): User's job title.
        role (str): User role.
        created_at (datetime): Record creation timestamp.
        updated_at (datetime): Record last update timestamp.
        is_active (bool): User active status.
        is_staff (bool): User staff status.
    """
<<<<<<< HEAD
=======

    groups = models.ManyToManyField(
        Group,
        related_name='custom_users',
        blank=True,
        help_text='The groups this user belongs to.',
        verbose_name='groups',
        related_query_name='custom_user',
    )
    user_permissions = models.ManyToManyField(
        Permission,
        related_name='custom_users',
        blank=True,
        help_text='Specific permissions for this user.',
        verbose_name='user permissions',
        related_query_name='custom_user',
    )

    class Role(models.TextChoices):
        ADMIN = 'admin', 'Admin'
        USER = 'user', 'User'
        MODERATOR = 'moderator', 'Moderator'
>>>>>>> 07ead8c5

    user_id = models.AutoField(primary_key=True)
    first_name = models.CharField(max_length=50)
    last_name = models.CharField(max_length=50)
    email = models.EmailField(
        max_length=255,
        validators=[validate_email_custom],
        unique=True
    )
    password = models.CharField(max_length=128)
    user_phone = models.CharField(
        max_length=20,
        null=True,
        blank=True,
        validators=[MaxLengthValidator(20)]
    )
    title = models.CharField(max_length=100, null=True, blank=True)
<<<<<<< HEAD
    role = models.ForeignKey(
        'UserRole',
        on_delete=models.PROTECT,
        related_name='users',
        help_text="Current role of the user"
    )
=======
    status = models.CharField(
        max_length=10,
        choices=[
            ('active', 'Active'),
            ('pending', 'Pending'),
            ('blocked', 'Blocked'),
            ('deleted', 'Deleted'),
        ],
        default='active',
        validators=[MaxLengthValidator(10)]
    )
    role = models.CharField(max_length=20, choices=Role.choices, default=Role.USER)
>>>>>>> 07ead8c5
    created_at = models.DateTimeField(default=timezone.now, editable=False)
    updated_at = models.DateTimeField(auto_now=True)
    is_active = models.BooleanField(default=True)
    is_staff = models.BooleanField(default=False)

    objects = CustomUserManager()
    active_users = ActiveUserManager()

    USERNAME_FIELD = 'email'
    REQUIRED_FIELDS = ['first_name', 'last_name', 'role']

    class Meta:
        db_table = 'users'
        verbose_name = 'User'
        verbose_name_plural = 'Users'
        indexes = [
            models.Index(fields=['email']),
            models.Index(fields=['is_active']),
        ]

    def __str__(self):
        """
        Return a simplified string representation of the user for safe logging.

        Returns:
            str: Concise user info without sensitive data.
        """
        return f"User(id={self.user_id}, name={self.first_name} {self.last_name})"

    def to_dict(self, include_sensitive=False):
        """
        Convert the user instance to a dictionary.
        
        Args:
            include_sensitive (bool): If True, includes sensitive fields like email and phone.
                                  Defaults to False to protect private data.
        
        Returns:
            dict: User data dictionary with timestamps as UNIX ints and role as a string.
             
        Note:
            Use include_sensitive=True only in trusted contexts with proper authorization.
        """
        fields=[
            "user_id", "first_name", "last_name", "email",
            "user_phone", "title", "role", "created_at",
            "updated_at", "is_active", "is_staff"
        ]
        
        if include_sensitive:
            fields += ["email", "user_phone"]
        
        data = model_to_dict(self, fields=fields)
        data["created_at"] = int(self.created_at.timestamp())
        data["updated_at"] = int(self.updated_at.timestamp())
        data["role"] = self.role.role if self.role else None
        return data

    @classmethod
    def get_by_id(cls, user_id):
        """
        Retrieve a user by their ID.

        Args:
            user_id (int): The ID of the user.

        Returns:
            User or None: The user instance if found, else None.
        """
        return cls.active_users.filter(user_id=user_id).first()

    @classmethod
    def get_by_email(cls, email):
        """
        Retrieve a user by their email address.

        Args:
            email (str): The user's email.

        Returns:
            User or None: The user instance if found, else None.
        """
        return cls.active_users.filter(email=email).first()

    @classmethod
    def create(cls, email, password, first_name, last_name,
               user_phone=None, title=None, role=None, **other_fields):
        """
        Create a new user with field validation.

        Args:
            email (str): User email.
            password (str): User password.
            first_name (str): First name.
            last_name (str): Last name.
            user_phone (str, optional): Phone number.
            title (str, optional): Job title.
            role (str, optional): User role.
            **other_fields: Additional fields.

        Raises:
            ValueError: If validation fails or email already exists.

        Returns:
            User: The created user instance.
        """
        validate_email_custom(email)

        if cls.objects.filter(email=email).exists():
            raise ValidationError("Email already exists")

        validate_max_length(email, 50, "Email")
        validate_max_length(first_name, 50, "First name")
        validate_max_length(last_name, 50, "Last name")
        if user_phone:
            validate_max_length(user_phone, 20, "User phone")
        if title:
            validate_max_length(title, 100, "Title")
        role_obj = None
        if role:
            role_obj = validate_role_exists(role)
        if not password or not isinstance(password, str) or len(password) < 8:
            raise ValidationError("Password must be a string at least 8 characters long")

        user = cls(
            email=email,
            first_name=first_name,
            last_name=last_name,
            user_phone=user_phone,
            title=title,
            role=role_obj,
            **other_fields
        )
        user.set_password(password)
        try:
            user.save()
        except (IntegrityError, DataError) as e:
            raise ValueError(f"Database error: {e}")
        return user

    def update(self, **kwargs):
        """
        Update user fields with validation.

        Args:
            **kwargs: Fields to update.

        Raises:
            ValueError: If validation fails.

        Returns:
            User: Updated user instance.
        """

        def validate_first_name(v):
            return isinstance(v, str) and len(v) <= 50

        def validate_last_name(v):
            return isinstance(v, str) and len(v) <= 50

        def validate_user_phone(v):
            return v is None or (isinstance(v, str) and len(v) <= 20)

        def validate_title(v):
            return v is None or (isinstance(v, str) and len(v) <= 100)

        def validate_role(v):
            return isinstance(v, str) and UserRole.objects.filter(role=v).exists()

        def validate_is_active(v):
            return isinstance(v, bool)

        def validate_is_staff(v):
            return isinstance(v, bool)

        def validate_email_field(v):
            if not isinstance(v, str) or len(v) > 50:
                return False
            try:
                validate_email_custom(v)
                return True
            except ValidationError:
                return False

        allowed_fields = {
            'first_name': validate_first_name,
            'last_name': validate_last_name,
            'user_phone': validate_user_phone,
            'title': validate_title,
            'role': validate_role,
            'email': validate_email_field,
            'is_active': validate_is_active,
            'is_staff': validate_is_staff
        }

        for attr, validator in allowed_fields.items():
            if attr in kwargs:
                value = kwargs[attr]
                if not validator(value):
                    raise ValidationError(f"Invalid value for field '{attr}': {value}")
                
                if attr == 'role':
                    role_obj = validate_role_exists(value)
                    setattr(self, 'role', role_obj)
                else:
                    setattr(self, attr, value)

        if 'password' in kwargs:
            password = kwargs['password']
            if not isinstance(password, str) or len(password) < 8 or len(password) > 128:
                raise ValidationError("Password must be a string between 8 and 128 characters.")
            
            if not self.check_password(password):
                self.set_password(password)

        self.save()
        return self

    @classmethod
    def deactivate_by_id(cls, user_id):
        """
        Deactivate a user by setting is_active to False.

        Args:
            user_id (int): The ID of the user to deactivate.

        Returns:
            bool: True if user was found and deactivated, else False.
        """
        user = cls.active_users.filter(user_id=user_id, is_active=True).first()
        if user:
            user.is_active = False
            user.save()
            return True
        return False

    @classmethod
    def get_all(cls):
        """
        Retrieve all users.

        Returns:
            QuerySet: QuerySet of all users.
        """
        return cls.active_users.all()


class UserRole(models.Model):
    """
    User role model.

    Attributes:
        role (str): Role name.
        created_at (datetime): Creation timestamp.
        updated_at (datetime): Last update timestamp.
    """
    class Role(models.TextChoices):
        ADMIN = 'admin', 'Admin'
        USER = 'user', 'User'
        MODERATOR = 'moderator', 'Moderator'

    role = models.CharField(max_length=20, unique=True, choices=Role.choices)
    created_at = models.DateTimeField(default=timezone.now)
    updated_at = models.DateTimeField(auto_now=True)

    class Meta:
        db_table = 'user_roles'
        verbose_name = 'User Role'
        verbose_name_plural = 'User Roles'
        indexes = [
            models.Index(fields=['role']),
        ]

    def __str__(self):
        """
        String representation of the user role.

        Returns:
            str: Role name.
        """
        return self.role
    
    def clean(self):
        if self.role not in dict(self.Role.choices):
            raise ValidationError(f"Invalid role: {self.role}")

    def save(self, *args, **kwargs):
        self.clean() 
        super().save(*args, **kwargs)<|MERGE_RESOLUTION|>--- conflicted
+++ resolved
@@ -1,6 +1,5 @@
 from django.db import models
 from django.contrib.auth.models import AbstractBaseUser, BaseUserManager, PermissionsMixin
-<<<<<<< HEAD
 from django.core.exceptions import ValidationError
 from django.db import IntegrityError, DataError
 from django.utils import timezone
@@ -8,14 +7,6 @@
 from validation.validate_email import validate_email_custom
 from validation.validate_string_fields import validate_max_length
 from validation.validate_role import validate_role_exists
-=======
-from django.core.validators import validate_email, MaxLengthValidator
-from django.core.exceptions import ValidationError
-from django.db import IntegrityError, DataError
-from django.utils import timezone
-from django.contrib.auth.models import Group, Permission
-from validation.validate_email import validate_email_custom
->>>>>>> 07ead8c5
 
 
 class ActiveUserManager(models.Manager):
@@ -49,7 +40,6 @@
         Returns:
             User: The created user instance.
         """
-<<<<<<< HEAD
         if 'role' not in other_fields or other_fields['role'] is None:
             default_role = UserRole.objects.filter(role=UserRole.Role.USER).first()
             if not default_role:
@@ -63,12 +53,7 @@
         
         validate_email_custom(email)
         
-=======
-        if not email:
-            raise ValueError("Email required.")
->>>>>>> 07ead8c5
         email = self.normalize_email(email)
-        validate_email_custom(email)
         user = self.model(email=email, **other_fields)
         user.set_password(password)
         user.save(using=self._db)
@@ -110,69 +95,20 @@
         is_active (bool): User active status.
         is_staff (bool): User staff status.
     """
-<<<<<<< HEAD
-=======
-
-    groups = models.ManyToManyField(
-        Group,
-        related_name='custom_users',
-        blank=True,
-        help_text='The groups this user belongs to.',
-        verbose_name='groups',
-        related_query_name='custom_user',
-    )
-    user_permissions = models.ManyToManyField(
-        Permission,
-        related_name='custom_users',
-        blank=True,
-        help_text='Specific permissions for this user.',
-        verbose_name='user permissions',
-        related_query_name='custom_user',
-    )
-
-    class Role(models.TextChoices):
-        ADMIN = 'admin', 'Admin'
-        USER = 'user', 'User'
-        MODERATOR = 'moderator', 'Moderator'
->>>>>>> 07ead8c5
 
     user_id = models.AutoField(primary_key=True)
     first_name = models.CharField(max_length=50)
     last_name = models.CharField(max_length=50)
-    email = models.EmailField(
-        max_length=255,
-        validators=[validate_email_custom],
-        unique=True
-    )
+    email = models.EmailField(unique=True, max_length=50)
     password = models.CharField(max_length=128)
-    user_phone = models.CharField(
-        max_length=20,
-        null=True,
-        blank=True,
-        validators=[MaxLengthValidator(20)]
-    )
+    user_phone = models.CharField(max_length=20, null=True, blank=True)
     title = models.CharField(max_length=100, null=True, blank=True)
-<<<<<<< HEAD
     role = models.ForeignKey(
         'UserRole',
         on_delete=models.PROTECT,
         related_name='users',
         help_text="Current role of the user"
     )
-=======
-    status = models.CharField(
-        max_length=10,
-        choices=[
-            ('active', 'Active'),
-            ('pending', 'Pending'),
-            ('blocked', 'Blocked'),
-            ('deleted', 'Deleted'),
-        ],
-        default='active',
-        validators=[MaxLengthValidator(10)]
-    )
-    role = models.CharField(max_length=20, choices=Role.choices, default=Role.USER)
->>>>>>> 07ead8c5
     created_at = models.DateTimeField(default=timezone.now, editable=False)
     updated_at = models.DateTimeField(auto_now=True)
     is_active = models.BooleanField(default=True)

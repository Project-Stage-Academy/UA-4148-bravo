import logging
from django.db import models
from django.contrib.auth.models import AbstractBaseUser, BaseUserManager, PermissionsMixin
from django.core.exceptions import ValidationError
from django.db import IntegrityError, DataError
from django.utils import timezone
from django.forms.models import model_to_dict
from validation.validate_email import validate_email_custom
from validation.validate_string_fields import validate_max_length
from validation.validate_role import validate_role_exists
from django.db import transaction

logger = logging.getLogger(__name__)

class ActiveUserManager(models.Manager):
    """Manager that returns only active users."""

    def get_queryset(self):
        """
        Retrieve a queryset filtering only active users.

        Returns:
            QuerySet: A queryset of users with is_active=True.
        """
        return super().get_queryset().filter(is_active=True)


class CustomUserManager(BaseUserManager):
    """Manager for creating regular and super users."""

    def create_user(self, email, password=None, **other_fields):
        """
        Create and save a regular user with the given email and password.

        Args:
            email (str): The user's email address.
            password (str, optional): The user's password.
            **other_fields: Additional fields for the user model.

        Raises:
            ValueError: If email is not provided or invalid.

        Returns:
            User: The created user instance.
        """
        if 'role' not in other_fields or other_fields['role'] is None:
            default_role = UserRole.objects.filter(role=UserRole.Role.USER).first()
            if not default_role:
                raise ValueError("Default role USER does not exist. Please create it first.")
            other_fields['role'] = default_role
        
        validate_max_length(email, 50, "Email")
        
        if self.model.objects.filter(email=email).exists():
            raise ValidationError("Email already exists")
        
        validate_email_custom(email)
        
        email = self.normalize_email(email)
        other_fields.setdefault('is_active', False)
        user = self.model(email=email, **other_fields)
        user.set_password(password)
        user.save(using=self._db)
        return user

    def create_superuser(self, email, password=None, **other_fields):
        """
        Create and save a superuser with the given email and password.

        Args:
            email (str): The superuser's email address.
            password (str, optional): The superuser's password.
            **other_fields: Additional fields for the user model.

        Returns:
            User: The created superuser instance.
        """
        other_fields.setdefault('is_staff', True)
        other_fields.setdefault('is_superuser', True)
        other_fields.setdefault('role', UserRole.objects.filter(role=UserRole.Role.ADMIN).first())
        return self.create_user(email, password, **other_fields)


class User(AbstractBaseUser, PermissionsMixin):
    """
    Custom user model.

    Attributes:
        user_id (AutoField): Primary key.
        first_name (str): User's first name.
        last_name (str): User's last name.
        email (str): User's email address (unique).
        password (str): Hashed password.
        user_phone (str, optional): User's phone number.
        title (str, optional): User's job title.
        role (str): User role.
        created_at (datetime): Record creation timestamp.
        updated_at (datetime): Record last update timestamp.
        is_active (bool): User active status.
        is_staff (bool): User staff status.
        pending_email (str, optional): New email address pending verification.
    """

    user_id = models.AutoField(primary_key=True)
    first_name = models.CharField(max_length=50)
    last_name = models.CharField(max_length=50)
    email = models.EmailField(unique=True, max_length=50)
    password = models.CharField(max_length=128)
    user_phone = models.CharField(max_length=20, null=True, blank=True)
    title = models.CharField(max_length=100, null=True, blank=True)
    role = models.ForeignKey(
        'UserRole',
        on_delete=models.PROTECT,
        related_name='users',
        help_text="Current role of the user"
    )
    created_at = models.DateTimeField(default=timezone.now, editable=False)
    updated_at = models.DateTimeField(auto_now=True)
    is_active = models.BooleanField(default=False)
    is_staff = models.BooleanField(default=False)
    pending_email = models.EmailField(null=True, blank=True)
    verified_at = models.DateTimeField(null=True, blank=True,
        help_text="Timestamp when the user's email was verified"
    )

    objects = CustomUserManager()
    all_objects = models.Manager() 
    active_users = ActiveUserManager()
    email_verification_token = models.CharField(
        max_length=100,
        null=True,
        blank=True,
        help_text="Token for email verification"
    )
    email_verification_sent_at = models.DateTimeField(
        null=True,
        blank=True,
        help_text="When the verification email was sent"
    )

    EMAIL_FIELD = 'email'
    USERNAME_FIELD = 'email'
    REQUIRED_FIELDS = ['first_name', 'last_name']

    class Meta:
        db_table = 'users'
        verbose_name = 'User'
        verbose_name_plural = 'Users'
        indexes = [
            models.Index(fields=['email']),
            models.Index(fields=['is_active']),
        ]

    def __str__(self):
        """
        Return a simplified string representation of the user for safe logging.

        Returns:
            str: Concise user info without sensitive data.
        """
        return f"User(id={self.user_id}, name={self.first_name} {self.last_name})"

    def to_dict(self, include_sensitive=False):
        """
        Convert the user instance to a dictionary.
        
        Args:
            include_sensitive (bool): If True, includes sensitive fields like email and phone.
                                  Defaults to False to protect private data.
        
        Returns:
            dict: User data dictionary with timestamps as UNIX ints and role as a string.
             
        Note:
            Use include_sensitive=True only in trusted contexts with proper authorization.
        """
        fields=[
            "user_id", "first_name", "last_name", "email",
            "user_phone", "title", "role", "created_at",
            "updated_at", "is_active", "is_staff"
        ]
        
        if include_sensitive:
            fields += ["email", "user_phone"]
        
        data = model_to_dict(self, fields=fields)
        data["created_at"] = int(self.created_at.timestamp())
        data["updated_at"] = int(self.updated_at.timestamp())
        data["role"] = self.role.role if self.role else None
        return data

    @classmethod
    def get_by_id(cls, user_id):
        """
        Retrieve a user by their ID.

        Args:
            user_id (int): The ID of the user.

        Returns:
            User or None: The user instance if found, else None.
        """
        return cls.active_users.filter(user_id=user_id).first()

    @classmethod
    def get_by_email(cls, email):
        """
        Retrieve a user by their email address.

        Args:
            email (str): The user's email.

        Returns:
            User or None: The user instance if found, else None.
        """
        return cls.active_users.filter(email=email).first()

    @classmethod
    def create(cls, email, password, first_name, last_name,
               user_phone=None, title=None, role=None, **other_fields):
        """
        Create a new user with field validation.

        Args:
            email (str): User email.
            password (str): User password.
            first_name (str): First name.
            last_name (str): Last name.
            user_phone (str, optional): Phone number.
            title (str, optional): Job title.
            role (str, optional): User role.
            **other_fields: Additional fields.

        Raises:
            ValueError: If validation fails or email already exists.

        Returns:
            User: The created user instance.
        """
        validate_email_custom(email)

        if cls.objects.filter(email=email).exists():
            raise ValidationError("Email already exists")

        validate_max_length(email, 50, "Email")
        validate_max_length(first_name, 50, "First name")
        validate_max_length(last_name, 50, "Last name")
        if user_phone:
            validate_max_length(user_phone, 20, "User phone")
        if title:
            validate_max_length(title, 100, "Title")
        role_obj = None
        if role:
            role_obj = validate_role_exists(role)
        if not password or not isinstance(password, str) or len(password) < 8:
            raise ValidationError("Password must be a string at least 8 characters long")

        user = cls(
            email=email,
            first_name=first_name,
            last_name=last_name,
            user_phone=user_phone,
            title=title,
            role=role_obj,
            **other_fields
        )
        user.set_password(password)
        try:
            user.save()
        except (IntegrityError, DataError) as e:
            raise ValueError(f"Database error: {e}")
        return user

    def update(self, **kwargs):
        """
        Update user fields with validation.

        Args:
            **kwargs: Fields to update.

        Raises:
            ValueError: If validation fails.

        Returns:
            User: Updated user instance.
        """

        def validate_first_name(v):
            return isinstance(v, str) and len(v) <= 50

        def validate_last_name(v):
            return isinstance(v, str) and len(v) <= 50

        def validate_user_phone(v):
            return v is None or (isinstance(v, str) and len(v) <= 20)

        def validate_title(v):
            return v is None or (isinstance(v, str) and len(v) <= 100)

        def validate_role(v):
            return isinstance(v, str) and UserRole.objects.filter(role=v).exists()

        def validate_is_active(v):
            return isinstance(v, bool)

        def validate_is_staff(v):
            return isinstance(v, bool)

        def validate_email_field(v):
            if not isinstance(v, str) or len(v) > 50:
                return False
            try:
                validate_email_custom(v)
                return True
            except ValidationError:
                return False

        allowed_fields = {
            'first_name': validate_first_name,
            'last_name': validate_last_name,
            'user_phone': validate_user_phone,
            'title': validate_title,
            'role': validate_role,
            'email': validate_email_field,
            'is_active': validate_is_active,
            'is_staff': validate_is_staff
        }

        for attr, validator in allowed_fields.items():
            if attr in kwargs:
                value = kwargs[attr]
                if not validator(value):
                    raise ValidationError(f"Invalid value for field '{attr}': {value}")
                
                if attr == 'role':
                    role_obj = validate_role_exists(value)
                    setattr(self, 'role', role_obj)
                else:
                    setattr(self, attr, value)

        if 'password' in kwargs:
            password = kwargs['password']
            if not isinstance(password, str) or len(password) < 8 or len(password) > 128:
                raise ValidationError("Password must be a string between 8 and 128 characters.")
            
            if not self.check_password(password):
                self.set_password(password)

        self.save()
        return self

    @classmethod
    def deactivate_by_id(cls, user_id):
        """
        Deactivate a user by setting is_active to False.

        Args:
            user_id (int): The ID of the user to deactivate.

        Returns:
            bool: True if user was found and deactivated, else False.
        """
        user = cls.active_users.filter(user_id=user_id, is_active=True).first()
        if user:
            user.is_active = False
            user.save()
            return True
        return False

    @classmethod
    def get_all(cls):
        """
        Retrieve all users.

        Returns:
            QuerySet: QuerySet of all users.
        """
        return cls.active_users.all()
    
<<<<<<< HEAD
    def confirm_pending_email(self):
        """
        Confirm the user's pending email address.

        This method replaces the current `email` with the `pending_email`,
        clears the `pending_email` field, and resets the email verification
        timestamp.

        Raises:
            ValidationError: If there is no pending email to confirm or
                if the pending email is already used by another user.
        """
        if not self.pending_email:
            raise ValidationError({"pending_email": ["No pending email to confirm."]}, code="no_pending_email")
        
        normalized_email = self.pending_email.strip().lower()

        if User.objects.filter(email__iexact=normalized_email).exclude(pk=self.pk).exists():
            raise ValidationError({"pending_email": ["This email is already in use by another user."]}, code="email_taken")
        
        with transaction.atomic():
            self.email = normalized_email
            self.pending_email = None
            self.email_verification_sent_at = None
            self.verified_at = None
            self.save(update_fields=['email', 'pending_email', 'email_verification_sent_at', 'verified_at'])
        
        logger.info(f"User {self.user_id} confirmed pending email. New email: {self.email}")
        
    def update_email_verification_sent_at(self):
        """
        Update the timestamp of the last email verification message sent.

        This method should be called each time an email verification
        message is sent to the user, allowing the system to track when
        the last confirmation email was dispatched.

        Useful for:
            - Implementing resend rate limiting (e.g., prevent spamming).
            - Auditing and logging email verification activity.
            - Improving security by monitoring frequent resend attempts.

        Returns:
            None
        """
        self.email_verification_sent_at = timezone.now()
        self.save(update_fields=['email_verification_sent_at'])
=======
    @property
    def id(self):
        """Provides 'id' as an alias for 'user_id' for Django compatibility.
    
        Django's ORM and some built-in components expect a conventional 'id' field
        as the primary key. This property allows the model to work with Django 
        conventions while maintaining our preferred 'user_id' field name.
        """
        return self.user_id
>>>>>>> c96c9e19


class UserRole(models.Model):
    """
    User role model.

    Attributes:
        role (str): Role name.
        created_at (datetime): Creation timestamp.
        updated_at (datetime): Last update timestamp.
    """
    class Role(models.TextChoices):
        ADMIN = 'admin', 'Admin'
        USER = 'user', 'User'
        MODERATOR = 'moderator', 'Moderator'

    role = models.CharField(max_length=20, unique=True, choices=Role.choices)
    created_at = models.DateTimeField(default=timezone.now)
    updated_at = models.DateTimeField(auto_now=True)

    class Meta:
        db_table = 'user_roles'
        verbose_name = 'User Role'
        verbose_name_plural = 'User Roles'
        indexes = [
            models.Index(fields=['role']),
        ]

    def __str__(self):
        """
        String representation of the user role.

        Returns:
            str: Role name.
        """
        return self.role
    
    def clean(self):
        if self.role not in dict(self.Role.choices):
            raise ValidationError(f"Invalid role: {self.role}")

    def save(self, *args, **kwargs):
        self.clean() 
        super().save(*args, **kwargs)
        
    <|MERGE_RESOLUTION|>--- conflicted
+++ resolved
@@ -377,7 +377,6 @@
         """
         return cls.active_users.all()
     
-<<<<<<< HEAD
     def confirm_pending_email(self):
         """
         Confirm the user's pending email address.
@@ -425,7 +424,7 @@
         """
         self.email_verification_sent_at = timezone.now()
         self.save(update_fields=['email_verification_sent_at'])
-=======
+    
     @property
     def id(self):
         """Provides 'id' as an alias for 'user_id' for Django compatibility.
@@ -435,7 +434,6 @@
         conventions while maintaining our preferred 'user_id' field name.
         """
         return self.user_id
->>>>>>> c96c9e19
 
 
 class UserRole(models.Model):

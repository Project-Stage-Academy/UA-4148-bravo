# Python standard library
import logging
import secrets
from datetime import timedelta
from smtplib import SMTPException
from urllib.parse import urljoin

# Django imports
from django.conf import settings
from django.contrib.auth import get_user_model
from django.contrib.auth.password_validation import validate_password
from django.contrib.auth.tokens import default_token_generator
from django.core.cache import cache
from django.core.exceptions import (
    ObjectDoesNotExist,
    ValidationError as DjangoValidationError,
    ImproperlyConfigured,
)
from django.core.mail import send_mail
from django.db import IntegrityError
from django.shortcuts import render, reverse
from django.template.loader import render_to_string
from django.utils import timezone
from django.utils.encoding import force_bytes, force_str
from django.utils.http import (
    urlsafe_base64_decode,
    urlsafe_base64_encode,
)

# Third-party imports
import requests
from djoser.email import PasswordResetEmail
from rest_framework import serializers, status
from rest_framework.permissions import AllowAny
from rest_framework.response import Response
from rest_framework.throttling import AnonRateThrottle, ScopedRateThrottle
from rest_framework.views import APIView
from rest_framework_simplejwt.tokens import RefreshToken
from rest_framework_simplejwt.views import TokenObtainPairView
from rest_framework_simplejwt.views import (
    TokenRefreshView as SimpleJWTRefreshView,
    TokenBlacklistView as SimpleJWTBlacklistView,
)
from drf_spectacular.utils import extend_schema, OpenApiExample, OpenApiResponse

# Local application imports
from .constants import (
    ACTIVATION_EMAIL_TEMPLATE,
    SUPPORT_TEXT,
    EMAIL_VERIFICATION_TOKEN,
)
from .models import User, UserRole
from .serializers import (
    CustomTokenObtainPairSerializer,
    CustomUserCreateSerializer,
    PasswordResetSerializer,
    PasswordResetConfirmSerializer,
    ResendEmailSerializer,
    UserSerializer,
)

from drf_spectacular.utils import extend_schema, OpenApiResponse
from .serializers import CurrentUserSerializer
from rest_framework.permissions import IsAuthenticated

logger = logging.getLogger(__name__)


@extend_schema(
    tags=["Auth"],
    summary="Obtain JWT access/refresh tokens",
    request=CustomTokenObtainPairSerializer,
    responses={
        200: CustomTokenObtainPairSerializer,
        401: OpenApiResponse(description="Invalid credentials"),
    },
)
class CustomTokenObtainPairView(TokenObtainPairView):
    """
    Custom view for obtaining JWT tokens.
    Uses CustomTokenObtainPairSerializer for token generation.
    """
    serializer_class = CustomTokenObtainPairSerializer


@extend_schema(
    tags=["Auth"],
    summary="Refresh JWT access token",
)
class JWTRefreshView(SimpleJWTRefreshView):
    pass


@extend_schema(
    tags=["Auth"],
    summary="Logout (blacklist refresh token)",
)
class JWTLogoutView(SimpleJWTBlacklistView):
    def post(self, request, *args, **kwargs):
        response = super().post(request, *args, **kwargs)
        return Response({"detail": "Successfully logged out."}, status=response.status_code)

@extend_schema(
    tags=["Auth"],
    summary="Register a new user",
    request=CustomUserCreateSerializer,
    responses={
        201: OpenApiResponse(description="User created and verification email sent"),
        400: OpenApiResponse(description="Validation errors"),
    },
)
class UserRegistrationView(APIView):
    """
    Handle user registration with email verification.
    """
    permission_classes = [AllowAny]
    serializer_class = CustomUserCreateSerializer

    def _generate_verification_token(self):
        """Generate a secure random token for email verification."""
        return secrets.token_urlsafe(32)
    
    def _send_verification_email(self, request, user, token):
        """Send verification email to the user."""
        verification_relative_url = settings.FRONTEND_ROUTES["verify_email"].format(
            user_id=user.user_id,
            token=token,
        )
        verification_url = urljoin(settings.FRONTEND_URL, verification_relative_url)
        
        context = {
            'user': user,
            'verification_url': verification_url,
        }

        subject = 'Verify Your Email'
        html_message = render_to_string('email/activation.html', context)
        plain_message = f"Please verify your email by visiting: {verification_url}"

        try:
            send_mail(
                subject=subject,
                message=plain_message,
                from_email=settings.DEFAULT_FROM_EMAIL,
                recipient_list=[user.email],
                html_message=html_message,
                fail_silently=False,
            )
            return True
        except Exception as e:
            logger.error(f"Failed to send verification email to {user.email}: {str(e)}")
            return False

    def post(self, request, *args, **kwargs):
        """
        Handle user registration request.
        """
        logger.info("Received user registration request")
        serializer = self.serializer_class(data=request.data, context={'request': request})
    
        if not serializer.is_valid():
            logger.warning(f"Validation failed: {serializer.errors}")
<<<<<<< HEAD
            if 'email' in serializer.errors and User.objects.filter(
                email=request.data.get('email')
            ).exists():
                return Response(
                    {'status': 'error', 'errors': serializer.errors},
                    status=status.HTTP_409_CONFLICT
                )
=======
            email_errors = serializer.errors.get('email', [])
            if not isinstance(email_errors, list):
                email_errors = [email_errors]
            is_conflict = any(getattr(err, 'code', '') in ('conflict', 'unique') for err in email_errors)

>>>>>>> 5ea867ff
            return Response(
                {'status': 'error', 'errors': serializer.errors},
                status=status.HTTP_409_CONFLICT if is_conflict else status.HTTP_400_BAD_REQUEST
            )

        try:
            user = serializer.save()
            verification_token = self._generate_verification_token()
            user.email_verification_token = verification_token
            user.email_verification_sent_at = timezone.now()
            user.save(update_fields=['email_verification_token', 'email_verification_sent_at'])
            
            logger.info(f"User {user.email} registered successfully")

            if not self._send_verification_email(request, user, verification_token):
                logger.error(f"Failed to send verification email to {user.email}")
            
            return Response(
                {
                    'status': 'success',
                    'message': 'Registration successful! Please check your email to verify your account.',
                    'user_id': user.user_id,
                    'email': user.email
                },
                status=status.HTTP_201_CREATED
            )

        except Exception as e:
            logger.error(f"Error during user registration: {str(e)}", exc_info=True)
            return Response(
                {
                    'status': 'error',
                    'message': 'An unexpected error occurred during registration.'
                },
                status=status.HTTP_500_INTERNAL_SERVER_ERROR
            )

@extend_schema(
    tags=["Auth"],
    summary="Verify email address",
    responses={
        200: OpenApiResponse(description="Email verified"),
        400: OpenApiResponse(description="Invalid or expired verification link"),
    },
)
class VerifyEmailView(APIView):
    """Handle email verification."""
    permission_classes = [AllowAny]

    def get(self, request, user_id, token):
        """Handle email verification link."""
        try:
            user = User.objects.get(
                user_id=user_id,
                is_active=False,
                email_verification_token=token
            )
            
            # Check if token is expired (24 hours)
            token_expired = (
                user.email_verification_sent_at is None or
                (timezone.now() - user.email_verification_sent_at) > timedelta(hours=24)
            )
            
            if token_expired:
                logger.warning(f"Expired verification token for user {user.email}")
                return Response(
                    {'status': 'error', 'message': 'Verification link has expired.'},
                    status=status.HTTP_400_BAD_REQUEST
                )
            
            if user.pending_email:
                try:
                    user.confirm_pending_email()
                except DjangoValidationError as e:
                    if getattr(e, "code", None) == "no_pending_email":
                        logger.info(f"No pending email to confirm for {user.email}") 
                        return Response(
                            {'status': 'success', 'message': 'Email is already verified.'},
                            status=status.HTTP_200_OK
                        )
                    else:
                        logger.warning(f"Failed to confirm pending email for {user.email}: {e}")         
                        return Response(
                            {"status": "error", "message": str(e)},
                            status=status.HTTP_400_BAD_REQUEST
                        )
            else:
                user.is_active = True
            
            user.email_verification_token = None
            user.email_verification_sent_at = None
            user.save(update_fields=['is_active', 'email', 'email_verification_token', 'email_verification_sent_at'])
            
            logger.info(f"User {user.email} email verified successfully")
            return Response(
                {'status': 'success', 'message': 'Email verified successfully. You can now log in.'},
                status=status.HTTP_200_OK
            )
        except User.DoesNotExist:
            logger.warning(f"Invalid verification attempt with user_id: {user_id}")
            return Response(
                {'status': 'error', 'message': 'Invalid verification link.'},
                status=status.HTTP_400_BAD_REQUEST
            )

        except Exception as e:
            logger.error(f"Error during email verification: {str(e)}", exc_info=True)
            return Response(
                {'status': 'error', 'message': 'An error occurred during verification.'},
                status=status.HTTP_500_INTERNAL_SERVER_ERROR
            )

@extend_schema(
    tags=["Auth"],
    summary="Resend verification email",
    request=ResendEmailSerializer,
    responses={
        202: OpenApiResponse(description="If the account exists, a verification email has been sent"),
        400: OpenApiResponse(description="Missing or invalid data"),
    },
)
class ResendEmailView(APIView):
    """
    API view to resend the email verification link.

    This view allows users to request a new verification email to be sent to their
    registered or pending email address. It supports optional updating of the pending email
    and token generation. The response does not disclose whether the user exists
    for security reasons.

    Attributes:
        permission_classes (list): List of permission classes allowing unrestricted access.
        throttle_scope (str): Named scope for rate limiting resend email requests.
        throttle_classes (list): List of throttling classes applied to the view.
    """
    permission_classes = [AllowAny]
    throttle_scope = "resend_email"
    throttle_classes = [ScopedRateThrottle]
    serializer_class = ResendEmailSerializer

    def post(self, request):
        """
        Resend the email verification link to a user's email address.

        This view validates the input data, retrieves the user by `user_id`,
        updates the `pending_email` if a new one is provided, generates a new
        verification token if not supplied, constructs the verification URL,
        renders HTML and plain text email chat, sends the email, and returns
        a generic success response regardless of whether the user exists.

        The email is sent to `pending_email` if it exists; otherwise, the user's
        primary email is used. The response does not disclose whether the user
        exists for security reasons.

        Args:
            request (rest_framework.request.Request): DRF request object containing:
                - user_id (int): Required ID of the user.
                - email (str, optional): New pending email to update.
                - token (str, optional): Custom verification token to use.

        Returns:
            rest_framework.response.Response: HTTP 202 Accepted with a generic
            message indicating that if the account exists, a verification email
            has been sent.
        """
        serializer = ResendEmailSerializer(data=request.data)
        serializer.is_valid(raise_exception=True)

        user_id = serializer.validated_data["user_id"]
        new_email = serializer.validated_data.get("email")
        token = serializer.validated_data.get("token")

        try:
            user = User.objects.get(user_id=user_id)
        except User.DoesNotExist:
            return Response(
                {"detail": "If the account exists, a verification email has been sent."},
                status=status.HTTP_202_ACCEPTED,
            )

        if new_email:
            normalized_email = new_email.strip().lower()
            user.pending_email = normalized_email
            
            try:
                user.save(update_fields=["pending_email"])
            except IntegrityError:
                logger.warning(f"Failed to update pending_email for user {user.user_id}: email already exists")
                
        email_to_send = user.pending_email or user.email
        if not email_to_send:
            logger.warning(f"User {user.user_id} has no valid email to send verification to.")
            return Response(
                {"detail": "Unable to send verification email due to missing email."},
                status=status.HTTP_400_BAD_REQUEST,
            )

        if not token:
            token = EMAIL_VERIFICATION_TOKEN.make_token(user)

        verification_url = settings.FRONTEND_ROUTES["verify_email"].format(
            user_id=user.user_id,
            token=token,
        )
        verify_url = urljoin(settings.FRONTEND_URL, verification_url)

        context = {
            'user': user,
            'verification_url': verify_url,
            'user_display_name': user.first_name or user.email,
            'support_text': SUPPORT_TEXT,
        }

        subject = "Confirm your email"
        html_message = render_to_string(ACTIVATION_EMAIL_TEMPLATE, context)
        plain_message = (
            f"Hello {context['user_display_name']},\n\n"
            f"Please verify your email by clicking the link below:\n{verify_url}\n\n"
            f"{context['support_text']}"
        )

        try:
            send_mail(
                subject=subject,
                message=plain_message,
                from_email=settings.DEFAULT_FROM_EMAIL,
                recipient_list=[email_to_send],
                html_message=html_message,
                fail_silently=False,
            )
        except (ImproperlyConfigured, SMTPException) as e:
            logger.critical(
                f"Verification email send failed to {email_to_send}",
                exc_info=True
            )
            return Response(
                {"detail": "Internal server configuration error."},
                status=status.HTTP_500_INTERNAL_SERVER_ERROR,
            )
        except Exception as e:
            logger.error(
                f"Verification email send failed to {email_to_send}: {e}",
                exc_info=True
            )
            return Response(
                {"detail": "If the account exists, a verification email has been sent."},
                status=status.HTTP_202_ACCEPTED,
            )      

        return Response(
            {"detail": "If the account exists, a verification email has been sent."},
            status=status.HTTP_202_ACCEPTED,
        )

def error_response(message, status_code):
    """
    Helper to return error responses in consistent format.

    Args:
        message (str or dict): Error message or dict of errors.
        status_code (int): HTTP status code.

    Returns:
        Response: DRF Response with given message and status.
    """
    if isinstance(message, str):
        data = {"detail": message}
    else:
        data = message
    return Response(data, status=status_code)

@extend_schema(
    tags=["Auth"],
    summary="Request password reset",
    request=PasswordResetSerializer,
    responses={
        200: OpenApiResponse(description="Password reset email sent"),
        400: OpenApiResponse(description="Validation error"),
        404: OpenApiResponse(description="User not found"),
    },
)
class CustomPasswordResetView(APIView):
    """
    Handle password reset requests by sending reset instructions via email.

    Methods:
        post: Accepts an email and sends password reset instructions if the user exists.

    Args in post:
        request (Request): The HTTP request object containing POST data.

    Returns:
        Response: DRF Response with success message or error details.
    """
    serializer_class = PasswordResetSerializer
    def post(self, request, *args, **kwargs):
        """
        Process password reset request.

        Args:
            request (Request): HTTP request with 'email' in data.

        Returns:
            Response: 
                - 200 OK with success detail if email sent.
                - 400 Bad Request if email is missing.
                - 404 Not Found if user with email doesn't exist.
        """
        serializer = PasswordResetSerializer(data=request.data)
        if not serializer.is_valid():
            return error_response(serializer.errors, status.HTTP_400_BAD_REQUEST)

        email = serializer.validated_data['email']

        try:
            user = User.objects.get(email=email)
        except User.DoesNotExist:
            return error_response({"email": "User with this email was not found."}, status.HTTP_404_NOT_FOUND)

        uid = urlsafe_base64_encode(force_bytes(user.pk))
        token = default_token_generator.make_token(user)
        reset_relative_url = settings.FRONTEND_ROUTES["reset_password"].format(
            uid=uid,
            token=token,
        )
        reset_url = urljoin(settings.FRONTEND_URL, reset_relative_url)

        subject = "Reset your password"
        context = {
            "user": user,
            "reset_url": reset_url,
        }
        html_message = render_to_string("email/password_reset.html", context)
        plain_message = f"Use this link to reset your password: {reset_url}"

        send_mail(
            subject,
            plain_message,
            settings.DEFAULT_FROM_EMAIL,
            [user.email],
            html_message=html_message,
        )

        return Response({"detail": "Password reset instructions have been sent to the provided email."}, status=status.HTTP_200_OK)


@extend_schema(
    tags=["Auth"],
    summary="Confirm password reset",
    request=PasswordResetConfirmSerializer,
    responses={
        200: OpenApiResponse(description="Password changed successfully"),
        400: OpenApiResponse(description="Invalid token, UID, or password"),
    },
)
class CustomPasswordResetConfirmView(APIView):
    """
    Handle confirmation of password reset using UID and token.

    Methods:
        post: Validates token and new password, updates the user password.

    Args in post:
        request (Request): The HTTP request object containing 'uid', 'token', and 'new_password'.

    Returns:
        Response:
            - 200 OK if password changed successfully.
            - 400 Bad Request for missing fields, invalid token, invalid UID, or invalid password.
    """
    serializer_class = PasswordResetConfirmSerializer
    def post(self, request, *args, **kwargs):
        """
        Process password reset confirmation.

        Args:
            request (Request): HTTP request with 'uid', 'token', 'new_password' in data.

        Returns:
            Response:
                - 200 OK with success detail if password updated.
                - 400 Bad Request if any validation fails.
        """
        serializer = PasswordResetConfirmSerializer(data=request.data)
        if not serializer.is_valid():
            return error_response(serializer.errors, status.HTTP_400_BAD_REQUEST)

        user = serializer.context['user']
        new_password = serializer.validated_data['new_password']

        try:
            validate_password(new_password, user)
        except DjangoValidationError as e:
            return error_response({"new_password": list(e.messages)}, status.HTTP_400_BAD_REQUEST)

        user.set_password(new_password)
        user.save()

        return Response({"detail": "Password has been successfully changed."}, status=status.HTTP_200_OK)


User = get_user_model()
def get_default_user_role():
    """
    Retrieve the default 'user' role with caching and error handling.
    
    Returns:
        UserRole: The default user role object
        
    Raises:
        RuntimeError: If the default user role is not configured in the system
    """
    cache_key = "default_user_role"
    default_role = cache.get(cache_key)
    
    if default_role is None:
        try:
            default_role = UserRole.objects.get(role="user")
            cache.set(cache_key, default_role, timeout=3600)  # Cache for 1 hour
        except UserRole.DoesNotExist:
            raise RuntimeError(
                "Default 'user' role is not configured in the system. "
                "Please create a UserRole with role='user'."
            )
    
    return default_role

@extend_schema(
    tags=["Auth"],
    summary="Login with OAuth provider to obtain JWT",
    responses={
        200: CustomTokenObtainPairSerializer,
        400: OpenApiResponse(description="Invalid request or provider token"),
        403: OpenApiResponse(description="Email not provided/verified by provider"),
    },
)
class OAuthTokenObtainPairView(TokenObtainPairView):
    """
    Extended token authentication endpoint that supports both traditional email/password
    and OAuth provider authentication (Google/GitHub).
    
    Inherits from Djoser's TokenObtainPairView to maintain all standard functionality
    while adding OAuth support through a unified authentication endpoint.
    
    Endpoint: users/oauth/login/
    Methods: POST
    
    Request Formats:
        - OAuth: {"provider": "google|github", "access_token": "oauth_token"}
        - Password: {"email": "user@example.com", "password": "password123"}
    """
    
    permission_classes = [AllowAny]  # Explicitly mark as public endpoint
    throttle_classes = [AnonRateThrottle]  # Prevent brute-force attacks

    def post(self, request, *args, **kwargs):
        """
        Handle authentication requests, routing to appropriate method based on input.
        
        Args:
            request: DRF request object containing authentication credentials
            *args: Additional positional arguments
            **kwargs: Additional keyword arguments
            
        Returns:
            Response: JSON containing either:
                - JWT tokens and user data (success)
                - Error message (failure)
                
        Status Codes:
            - 200 OK: Successful authentication
            - 400 Bad Request: Missing/invalid parameters
            - 401 Unauthorized: Invalid credentials
        """
        # Check if this is an OAuth request
        provider = request.data.get('provider') # 'google' or 'github'
        access_token = request.data.get('access_token')
        
        if provider and access_token:
            if isinstance(provider, str) and isinstance(access_token, str):
                provider = provider.lower().strip()  # Normalize provider
                return self.handle_oauth(provider, access_token)
            else:
                return Response(
                {"error": "Invalid provider or access_token type"},
                status=status.HTTP_400_BAD_REQUEST
                ) 
        else:
            return Response(
                {"error": "Provider or Access_token is missing"},
                status=status.HTTP_400_BAD_REQUEST
                ) 
    def handle_oauth(self, provider, access_token):
        """
        Route OAuth authentication requests to the appropriate provider handler.
        
        Args:
            provider: String identifying the OAuth provider ('google' or 'github')
            access_token: Valid OAuth access token from the provider
            
        Returns:
            Response: JSON response from the provider handler or error if unsupported
            
        Raises:
            HTTP 400: If provider is not supported
        """
        if provider == 'google':
            return self.handle_google_oauth(access_token)
        elif provider == 'github':
            return self.handle_github_oauth(access_token)
        else:
            return Response(
                {"error": "Unsupported OAuth provider"}, 
                status=status.HTTP_400_BAD_REQUEST
            )
    
    def handle_google_oauth(self, access_token):
        """
        Authenticate using Google OAuth access token.
        
        1. Validates token with Google's API
        2. Retrieves user profile information
        3. Creates/updates local user record
        4. Issues JWT tokens
        
        Args:
            access_token: Valid Google OAuth access token
            
        Returns:
            Response: JSON containing JWT tokens and user data or error message
            
        Status Codes:
            - 200 OK: Successful authentication
            - 400 Bad Request: Invalid token or missing email
            - 408 Request Timeout: Google API timeout
            - 502 Bad Gateway: Network issues with Google API
        """
        google_userinfo_url = "https://www.googleapis.com/oauth2/v3/userinfo"
        headers = {"Authorization": f"Bearer {access_token}"}

        try:
            response = requests.get(google_userinfo_url, headers=headers, timeout=(3.05, 10))
            response.raise_for_status()
            data = response.json()

        except requests.exceptions.Timeout as e:
            logger.error(
                "Google OAuth timeout",
                extra={
                    'error_type': 'timeout',
                    'timeout': str(e),
                    'provider': 'google'
                }
            )
            return Response(
                {
                    "error": "Google API timeout",
                    "detail": "The connection to Google's servers timed out",
                    "resolution": "Please try again later"
                },
                status=status.HTTP_408_REQUEST_TIMEOUT
            )
        
        except requests.exceptions.SSLError:
            logger.error("Google OAuth SSL verification failed")
            return Response(
                {
                    "error": "Security verification failed",
                    "detail": "Could not establish secure connection to Google",
                    "resolution": "Try again or contact support"
                },
                status=status.HTTP_502_BAD_GATEWAY
            )
        
        except requests.exceptions.ConnectionError:
            logger.error("Google OAuth connection failed")
            return Response(
                {
                    "error": "Connection failed",
                    "detail": "Network issues contacting Google's servers",
                    "resolution": "Check your internet connection"
                },
                status=status.HTTP_502_BAD_GATEWAY
            )
        
        except requests.exceptions.RequestException as e:
            response_data = {}
            if hasattr(e, 'response'):
                try:
                    response_data = e.response.json()
                except ValueError:
                    response_data = {'raw_response': str(e.response.content)}
            
            logger.error(
                "Google OAuth token validation failed",
                extra={
                    'error_type': 'token_validation',
                    'http_status': getattr(e.response, 'status_code', None),
                    'response': response_data,
                    'provider': 'google'
                }
            )
        
            return Response(
                {
                    "error": "Invalid Google token",
                    "detail": "The provided access token was rejected by Google",
                    "resolution": "Re-authenticate with Google"
                },
                status=status.HTTP_400_BAD_REQUEST
            )
        if not isinstance(data, dict):
            return Response(
            {"error": f"Expected JSON object, got {type(data).__name__}"},
            status=status.HTTP_400_BAD_REQUEST
        )
        
        email = data.get("email")
        if not email:
            return Response(
                {
                    "error": (
                        "Email not provided by OAuth provider. "
                        "This may be due to the provider not sharing it or the user's privacy settings. "
                        "Ensure email access is requested in the provider's scope."
                    )
                }, 
                status=status.HTTP_400_BAD_REQUEST
            )

        first_name = data.get("given_name", "")
        last_name = data.get("family_name", "")

        user, _ = self.get_or_create_user(
            email=email,
            defaults={
                "first_name": first_name,
                "last_name": last_name,
                "password": "",
                "user_phone": "",
                "title": "",
                "role": get_default_user_role()
            },
            provider = "google"
        )

        return self.generate_jwt_response(user)
    
    def handle_github_oauth(self, access_token):
        """
        Authenticate using GitHub OAuth access token.
        
        1. Validates token with GitHub's API
        2. Retrieves user profile and primary email
        3. Creates/updates local user record
        4. Issues JWT tokens
        
        Args:
            access_token: Valid GitHub OAuth access token
            
        Returns:
            Response: JSON containing JWT tokens and user data or error message
            
        Status Codes:
            - 200 OK: Successful authentication
            - 400 Bad Request: Invalid token or missing email
            - 403 Forbidden: Email not visible (privacy)
            - 408 Timeout: GitHub API timeout
            - 502 Bad Gateway: Network issues
        """
        headers = {
            "Authorization": f"Bearer {access_token}",
            "Accept": "application/json",
            "X-GitHub-Api-Version": "2022-11-28"
        }
        
        try:
            # Get user info
            user_response = requests.get(
                "https://api.github.com/user", 
                headers=headers,
                timeout=(3.05, 10)
            )
            user_response.raise_for_status()
            user_data = user_response.json()
            
            # Get emails (separate endpoint)
            email_response = requests.get(
                "https://api.github.com/user/emails", 
                headers=headers,
                timeout=(3.05, 5)
            )
            email_response.raise_for_status()
            emails = email_response.json()

            primary_email = next(
                (e for e in emails if e.get("primary")), 
                None
            )

            
            if not primary_email:
                logger.warning(
                    "GitHub OAuth missing verified primary email",
                    extra={
                        'available_emails': [
                            {'email': e['email'], 'verified': e['verified']}
                            for e in emails if 'email' in e
                            ],
                        'github_id': user_data.get('id')
                    }
                )
                return Response(
                    {
                        "error": "Email not provided by GitHub",
                        "detail": (
                            "No verified primary email found on GitHub account. "
                            "Users must have a verified primary email to authenticate."
                        ),
                        "resolution": [
                            "1. Check email settings at: https://github.com/settings/emails",
                            "2. Verify at least one email address",
                            "3. Set one as primary"
                        ],
                    },
                    status=status.HTTP_403_FORBIDDEN
                )
            email = primary_email['email']
    
            # Process name
            full_name = user_data.get("name", "").strip()
            name_parts = full_name.split(" ", 1)
            first_name = name_parts[0][:150] if name_parts else "" 
            last_name = name_parts[1][:150] if len(name_parts) > 1 else ""

            user, _ = self.get_or_create_user(
                email=email,
                defaults={
                    "first_name": first_name,
                    "last_name": last_name,
                    "password": "",
                    "user_phone": "",
                    "title": "",
                    "role": get_default_user_role()
                },
                provider = "github"
            )

            return self.generate_jwt_response(user)
            
        except requests.Timeout:
            logger.error("GitHub API timeout")
            return Response(
                {
                    "error": "GitHub API timeout",
                    "detail": "Connection to GitHub servers timed out",
                    "resolution": "Please try again later"
                },
                status=status.HTTP_408_REQUEST_TIMEOUT
            )
        
        except requests.ConnectionError:
            logger.error("GitHub connection failed")
            return Response(
                {
                    "error": "Network error",
                    "detail": "Could not reach GitHub servers",
                    "resolution": "Check your internet connection"
                },
                status=status.HTTP_502_BAD_GATEWAY
            )
        
        except requests.HTTPError as e:
            error_data = {}
            try:
                error_data = e.response.json()
            except ValueError:
                error_data = {'raw_response': str(e.response.content)}
            
            logger.error(
                "GitHub API error",
                extra={
                    'status_code': e.response.status_code,
                    'error': error_data.get('message'),
                    'github_docs': error_data.get('documentation_url')
                }
            )
        
            if e.response.status_code == 401:
                return Response(
                    {
                        "error": "Invalid GitHub token",
                        "detail": "The access token was rejected",
                        "resolution": "Re-authenticate with GitHub"
                    },
                    status=status.HTTP_400_BAD_REQUEST
                )
            else:
                return Response(
                    {
                        "error": "GitHub API error",
                        "detail": error_data.get('message', 'Unknown error'),
                        "documentation": error_data.get('documentation_url')
                    },
                    status=status.HTTP_502_BAD_GATEWAY
                )
            
        except Exception as e:
            logger.critical(
                "Unexpected GitHub OAuth error",
                exc_info=True,
                extra={'error': str(e)}
            )
            return Response(
                {
                    "error": "Authentication processing failed",
                    "detail": "An unexpected error occurred",
                },
                status=status.HTTP_500_INTERNAL_SERVER_ERROR
            )
    
    def get_or_create_user(self, email, defaults, provider):
        """
        Helper method to get or create user with intelligent field updates.
        
        Args:
            email: User's email address (primary lookup key)
            defaults: Dictionary of default values for new user creation
            
        Returns:
            tuple: (user_object, created_bool) where:
                - user_object: The retrieved or created user instance
                - created_bool: Boolean indicating if user was created
        """
        from users.tasks import send_welcome_oauth_email_task
        
        user, created = User.objects.get_or_create(
            email=email,
            defaults=defaults
        )
        
        if created:
            user.set_unusable_password()
            user.save()
            logger.info(
                f"User created via {provider} OAuth",
                extra={
                'user_id': user.pk,
                'email': email,
                'provider': provider,
                'action': 'user_creation',
                'source': 'oauth',
                'fields_created': {
                    'first_name': defaults["first_name"],
                    'last_name': defaults["last_name"],
                    'role': user.role.role if user.role else None
                    }
                }
            )
        else:
            # If user exists, their first_name and last_name are updated with values from provider, while role stays unchanged
            update_fields = {}
            if defaults.get('first_name'):
                update_fields['first_name'] = defaults['first_name']
            if defaults.get('last_name'):
                update_fields['last_name'] = defaults['last_name']
            
            if update_fields:
                User.objects.filter(pk=user.pk).update(**update_fields)
                user.refresh_from_db()
                logger.info(
                    "User logged in via OAuth",
                    extra={
                        'user_id': user.pk,
                        'email': email,
                        'provider': provider,
                        'action': 'user_update',
                        'source': 'oauth',
                        'fields_updated': update_fields,
                        'changed_fields': list(update_fields.keys())
                    }
                )
        PROVIDER_MAP = {
            "google": "Google",
            "github": "GitHub",
        }

        provider_name = PROVIDER_MAP.get(provider.lower(), provider)
        subject="Welcome to Forum — your space for innovation!"
        message = render_to_string(
            "email/welcome_oauth_email.txt",
            {"action": "registered" if created else "logged in", "provider_name": provider_name},
        )
        send_welcome_oauth_email_task.delay(
            subject=subject,
            message=message,
            recipient_list=[email],
        )
        return user, created
    
    def generate_jwt_response(self, user):
        """
        Generate standardized JWT token response with user data.
        
        Args:
            user: Authenticated user instance
            
        Returns:
            Response: DRF Response object containing:
                - refresh: JWT refresh token
                - access: JWT access token
                - user: Serialized user data
        """
        refresh = RefreshToken.for_user(user)
        return Response({
            "refresh": str(refresh),
            "access": str(refresh.access_token),
            "user": UserSerializer(user).data
        })    

@extend_schema(
    operation_id="auth_me",
    summary="Retrieve the currently authenticated user",
    description=(
        "Returns the profile information of the currently authenticated user. "
        "Requires a valid JWT access token. "
        "If the token is missing or invalid, returns 401 Unauthorized."
    ),
    responses={
        200: CurrentUserSerializer,
        401: OpenApiResponse(description="Unauthorized - missing or invalid token"),
        403: OpenApiResponse(description="Forbidden - user account is inactive"),
        404: OpenApiResponse(description="Not Found - user no longer exists"),
    },
    tags=["Auth"],
)
class MeView(APIView):
    """Returns profile info of the currently authenticated user."""
    permission_classes = [IsAuthenticated]

    def get(self, request):
        serializer = CurrentUserSerializer(request.user)
        return Response(serializer.data)
<|MERGE_RESOLUTION|>--- conflicted
+++ resolved
@@ -160,7 +160,6 @@
     
         if not serializer.is_valid():
             logger.warning(f"Validation failed: {serializer.errors}")
-<<<<<<< HEAD
             if 'email' in serializer.errors and User.objects.filter(
                 email=request.data.get('email')
             ).exists():
@@ -168,16 +167,9 @@
                     {'status': 'error', 'errors': serializer.errors},
                     status=status.HTTP_409_CONFLICT
                 )
-=======
-            email_errors = serializer.errors.get('email', [])
-            if not isinstance(email_errors, list):
-                email_errors = [email_errors]
-            is_conflict = any(getattr(err, 'code', '') in ('conflict', 'unique') for err in email_errors)
-
->>>>>>> 5ea867ff
             return Response(
                 {'status': 'error', 'errors': serializer.errors},
-                status=status.HTTP_409_CONFLICT if is_conflict else status.HTTP_400_BAD_REQUEST
+                status=status.HTTP_400_BAD_REQUEST
             )
 
         try:

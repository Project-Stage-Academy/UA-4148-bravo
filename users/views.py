import logging
import secrets
from datetime import timedelta

from django.utils import timezone
from django.conf import settings
from django.core.mail import send_mail
from django.template.loader import render_to_string
from django.shortcuts import render, reverse
from rest_framework import status
from rest_framework.views import APIView
from rest_framework.response import Response
from rest_framework.permissions import AllowAny
from rest_framework.throttling import AnonRateThrottle
from rest_framework_simplejwt.views import TokenObtainPairView
<<<<<<< HEAD
from .serializers import CustomTokenObtainPairSerializer
import requests
from django.contrib.auth import get_user_model
from rest_framework.views import APIView
from rest_framework.response import Response
from rest_framework import status
from rest_framework_simplejwt.tokens import RefreshToken
from .models import UserRole
=======
>>>>>>> fd9dc54c

from .models import User, UserRole
from .serializers import CustomTokenObtainPairSerializer, CustomUserCreateSerializer

logger = logging.getLogger(__name__)

class RegisterThrottle(AnonRateThrottle):
    """Rate limiting for registration endpoint."""
    rate = '5/hour'

class CustomTokenObtainPairView(TokenObtainPairView):
    """
    Custom view for obtaining JWT tokens.
    Uses CustomTokenObtainPairSerializer for token generation.
    """
    serializer_class = CustomTokenObtainPairSerializer

class UserRegistrationView(APIView):
    """
    Handle user registration with email verification.
    """
    permission_classes = [AllowAny]
    serializer_class = CustomUserCreateSerializer
    throttle_classes = [RegisterThrottle]

    def _generate_verification_token(self):
        """Generate a secure random token for email verification."""
        return secrets.token_urlsafe(32)
    
    def _send_verification_email(self, request, user, token):
        """Send verification email to the user."""
        verification_relative_url = reverse('verify-email', kwargs={'user_id': user.user_id, 'token': token})
        verification_url = f"{request.scheme}://{request.get_host()}{verification_relative_url}"
        
        context = {
            'user': user,
            'verification_url': verification_url,
        }

        subject = 'Verify Your Email'
        html_message = render_to_string('email/activation.html', context)
        plain_message = f"Please verify your email by visiting: {verification_url}"

        try:
            send_mail(
                subject=subject,
                message=plain_message,
                from_email=settings.DEFAULT_FROM_EMAIL,
                recipient_list=[user.email],
                html_message=html_message,
                fail_silently=False,
            )
            return True
        except Exception as e:
            logger.error(f"Failed to send verification email to {user.email}: {str(e)}")
            return False

    def post(self, request, *args, **kwargs):
        """
        Handle user registration request.
        """
        logger.info("Received user registration request")
        serializer = self.serializer_class(data=request.data, context={'request': request})
    
        if not serializer.is_valid():
            logger.warning(f"Validation failed: {serializer.errors}")
            return Response(
                {'status': 'error', 'errors': serializer.errors},
                status=status.HTTP_400_BAD_REQUEST
            )

        try:
            user = serializer.save()
            verification_token = self._generate_verification_token()
            user.email_verification_token = verification_token
            user.email_verification_sent_at = timezone.now()
            user.save(update_fields=['email_verification_token', 'email_verification_sent_at'])
            
            logger.info(f"User {user.email} registered successfully")

            if not self._send_verification_email(request, user, verification_token):
                logger.error(f"Failed to send verification email to {user.email}")
            
            return Response(
                {
                    'status': 'success',
                    'message': 'Registration successful! Please check your email to verify your account.',
                    'user_id': user.user_id,
                    'email': user.email
                },
                status=status.HTTP_201_CREATED
            )

        except Exception as e:
            logger.error(f"Error during user registration: {str(e)}", exc_info=True)
            return Response(
                {
                    'status': 'error',
                    'message': 'An unexpected error occurred during registration.'
                },
                status=status.HTTP_500_INTERNAL_SERVER_ERROR
            )

class VerifyEmailView(APIView):
    """Handle email verification."""
    permission_classes = [AllowAny]

    def get(self, request, user_id, token):
        """Handle email verification link."""
        try:
            user = User.objects.get(
                user_id=user_id,
                is_active=False,
                email_verification_token=token
            )
            
            # Check if token is expired (24 hours)
            token_expired = (
                user.email_verification_sent_at is None or
                (timezone.now() - user.email_verification_sent_at) > timedelta(hours=24)
            )
            
            if token_expired:
                logger.warning(f"Expired verification token for user {user.email}")
                return Response(
                    {'status': 'error', 'message': 'Verification link has expired.'},
                    status=status.HTTP_400_BAD_REQUEST
                )
            
            user.is_active = True
            user.email_verification_token = None
            user.email_verification_sent_at = None
            user.save(update_fields=['is_active', 'email_verification_token', 'email_verification_sent_at'])
            
            logger.info(f"User {user.email} email verified successfully")
            return Response(
                {'status': 'success', 'message': 'Email verified successfully. You can now log in.'},
                status=status.HTTP_200_OK
            )
        except User.DoesNotExist:
            logger.warning(f"Invalid verification attempt with user_id: {user_id}")
            return Response(
                {'status': 'error', 'message': 'Invalid verification link.'},
                status=status.HTTP_400_BAD_REQUEST
            )

<<<<<<< HEAD

User = get_user_model()
role = UserRole.objects.get(role="user")

class OAuthTokenObtainPairView(TokenObtainPairView):
    """
    Extended token authentication endpoint that supports both traditional email/password
    and OAuth provider authentication (Google/GitHub).
    
    Inherits from Djoser's TokenObtainPairView to maintain all standard functionality
    while adding OAuth support through a unified authentication endpoint.
    
    Endpoint: users/oauth/login/
    Methods: POST
    
    Request Formats:
        - OAuth: {"provider": "google|github", "access_token": "oauth_token"}
        - Password: {"email": "user@example.com", "password": "password123"}
    """
    
    def post(self, request, *args, **kwargs):
        """
        Handle authentication requests, routing to appropriate method based on input.
        
        Args:
            request: DRF request object containing authentication credentials
            *args: Additional positional arguments
            **kwargs: Additional keyword arguments
            
        Returns:
            Response: JSON containing either:
                - JWT tokens and user data (success)
                - Error message (failure)
                
        Status Codes:
            - 200 OK: Successful authentication
            - 400 Bad Request: Missing/invalid parameters
            - 401 Unauthorized: Invalid credentials
        """
        # Check if this is an OAuth request
        provider = request.data.get('provider')  # 'google' or 'github'
        access_token = request.data.get('access_token')
        
        if provider and access_token:
            return self.handle_oauth(provider, access_token)
        
        # Fall back to standard email/password auth
        return super().post(request, *args, **kwargs)
    
    def handle_oauth(self, provider, access_token):
        """
        Route OAuth authentication requests to the appropriate provider handler.
        
        Args:
            provider: String identifying the OAuth provider ('google' or 'github')
            access_token: Valid OAuth access token from the provider
            
        Returns:
            Response: JSON response from the provider handler or error if unsupported
            
        Raises:
            HTTP 400: If provider is not supported
        """
        if provider == 'google':
            return self.handle_google_oauth(access_token)
        elif provider == 'github':
            return self.handle_github_oauth(access_token)
        else:
            return Response(
                {"error": "Unsupported OAuth provider"}, 
                status=status.HTTP_400_BAD_REQUEST
            )
    
    def handle_google_oauth(self, access_token):
        """
        Authenticate using Google OAuth access token.
        
        1. Validates token with Google's API
        2. Retrieves user profile information
        3. Creates/updates local user record
        4. Issues JWT tokens
        
        Args:
            access_token: Valid Google OAuth access token
            
        Returns:
            Response: JSON containing JWT tokens and user data or error message
            
        Status Codes:
            - 200 OK: Successful authentication
            - 400 Bad Request: Invalid token or missing email
        """
        google_userinfo_url = "https://www.googleapis.com/oauth2/v3/userinfo"
        headers = {"Authorization": f"Bearer {access_token}"}

        try:
            response = requests.get(google_userinfo_url, headers=headers)
            response.raise_for_status()
            data = response.json()
        except requests.RequestException:
            return Response(
                {"error": "Invalid Google token"}, 
                status=status.HTTP_400_BAD_REQUEST
            )
        
        email = data.get("email")
        if not email:
            return Response(
                {"error": "Email not provided"}, 
                status=status.HTTP_400_BAD_REQUEST
            )

        first_name = data.get("given_name", "")
        last_name = data.get("family_name", "")

        user, _ = self.get_or_create_user(
            email=email,
            defaults={
                "first_name": first_name,
                "last_name": last_name,
                "password": None,
                "user_phone": "",
                "title": "",
                "role": role
            }
        )

        return self.generate_jwt_response(user)
    
    def handle_github_oauth(self, access_token):
        """
        Authenticate using GitHub OAuth access token.
        
        1. Validates token with GitHub's API
        2. Retrieves user profile and primary email
        3. Creates/updates local user record
        4. Issues JWT tokens
        
        Args:
            access_token: Valid GitHub OAuth access token
            
        Returns:
            Response: JSON containing JWT tokens and user data or error message
            
        Status Codes:
            - 200 OK: Successful authentication
            - 400 Bad Request: Invalid token or missing email
        """
        headers = {
            "Authorization": f"Bearer {access_token}",
            "Accept": "application/json"
        }
        
        try:
            # Get user info
            user_response = requests.get(
                "https://api.github.com/user", 
                headers=headers
            )
            user_response.raise_for_status()
            user_data = user_response.json()
            
            # Get email (might need separate request)
            email = user_data.get("email")
            if not email:
                email_response = requests.get(
                    "https://api.github.com/user/emails", 
                    headers=headers
                )
                email_response.raise_for_status()
                emails = email_response.json()
                primary_email = next(
                    (e for e in emails if e.get("primary")), 
                    None
                )
                if primary_email:
                    email = primary_email.get("email")

            if not email:
                return Response(
                    {"error": "Email not provided by GitHub"},
                    status=status.HTTP_400_BAD_REQUEST
                )
                
            # Process name
            username = user_data.get("login")
            name_parts = user_data.get("name", "").split(" ", 1)
            first_name = name_parts[0] if name_parts else ""
            last_name = name_parts[1] if len(name_parts) > 1 else ""

            user, _ = self.get_or_create_user(
                email=email,
                defaults={
                    "username": username,
                    "first_name": first_name,
                    "last_name": last_name,
                    "password": None,
                    "user_phone": "",
                    "title": "",
                    "role": role
                }
            )

            return self.generate_jwt_response(user)
            
        except requests.RequestException:
            return Response(
                {"error": "Invalid GitHub token"}, 
                status=status.HTTP_400_BAD_REQUEST
            )
    
    def get_or_create_user(self, email, defaults):
        """
        Helper method to get or create user with intelligent field updates.
        
        Args:
            email: User's email address (primary lookup key)
            defaults: Dictionary of default values for new user creation
            
        Returns:
            tuple: (user_object, created_bool) where:
                - user_object: The retrieved or created user instance
                - created_bool: Boolean indicating if user was created
        """
        user, created = User.objects.get_or_create(
            email=email,
            defaults=defaults
        )
        
        if created:
            user.set_unusable_password()
            user.save()
        else:
            update_fields = {}
            if not user.first_name and defaults.get('first_name'):
                update_fields['first_name'] = defaults['first_name']
            if not user.last_name and defaults.get('last_name'):
                update_fields['last_name'] = defaults['last_name']
            
            if update_fields:
                User.objects.filter(pk=user.pk).update(**update_fields)
                user.refresh_from_db()
        
        return user, created
    
    def generate_jwt_response(self, user):
        """
        Generate standardized JWT token response with user data.
        
        Args:
            user: Authenticated user instance
            
        Returns:
            Response: DRF Response object containing:
                - refresh: JWT refresh token
                - access: JWT access token
                - user: Serialized user data
        """
        refresh = RefreshToken.for_user(user)
        return Response({
            "refresh": str(refresh),
            "access": str(refresh.access_token),
            "user": {
                "id": user.user_id,
                "email": user.email,
                "username": user.username,
                "first_name": user.first_name,
                "last_name": user.last_name,
                "user_phone": user.user_phone,
                "title": user.title,
                "role": str(user.role) if user.role else None
            }
        })
=======
        except Exception as e:
            logger.error(f"Error during email verification: {str(e)}", exc_info=True)
            return Response(
                {'status': 'error', 'message': 'An error occurred during verification.'},
                status=status.HTTP_500_INTERNAL_SERVER_ERROR
            )
>>>>>>> fd9dc54c
<|MERGE_RESOLUTION|>--- conflicted
+++ resolved
@@ -13,18 +13,14 @@
 from rest_framework.permissions import AllowAny
 from rest_framework.throttling import AnonRateThrottle
 from rest_framework_simplejwt.views import TokenObtainPairView
-<<<<<<< HEAD
 from .serializers import CustomTokenObtainPairSerializer
 import requests
+
 from django.contrib.auth import get_user_model
 from rest_framework.views import APIView
 from rest_framework.response import Response
 from rest_framework import status
 from rest_framework_simplejwt.tokens import RefreshToken
-from .models import UserRole
-=======
->>>>>>> fd9dc54c
-
 from .models import User, UserRole
 from .serializers import CustomTokenObtainPairSerializer, CustomUserCreateSerializer
 
@@ -170,7 +166,13 @@
                 status=status.HTTP_400_BAD_REQUEST
             )
 
-<<<<<<< HEAD
+        except Exception as e:
+            logger.error(f"Error during email verification: {str(e)}", exc_info=True)
+            return Response(
+                {'status': 'error', 'message': 'An error occurred during verification.'},
+                status=status.HTTP_500_INTERNAL_SERVER_ERROR
+            )
+
 
 User = get_user_model()
 role = UserRole.objects.get(role="user")
@@ -291,7 +293,7 @@
             defaults={
                 "first_name": first_name,
                 "last_name": last_name,
-                "password": None,
+                "password": "",
                 "user_phone": "",
                 "title": "",
                 "role": role
@@ -364,10 +366,10 @@
             user, _ = self.get_or_create_user(
                 email=email,
                 defaults={
-                    "username": username,
+                    # "username": username,
                     "first_name": first_name,
                     "last_name": last_name,
-                    "password": None,
+                    "password": "",
                     "user_phone": "",
                     "title": "",
                     "role": role
@@ -435,20 +437,12 @@
             "access": str(refresh.access_token),
             "user": {
                 "id": user.user_id,
+                # "username": username,
                 "email": user.email,
-                "username": user.username,
                 "first_name": user.first_name,
                 "last_name": user.last_name,
                 "user_phone": user.user_phone,
                 "title": user.title,
                 "role": str(user.role) if user.role else None
             }
-        })
-=======
-        except Exception as e:
-            logger.error(f"Error during email verification: {str(e)}", exc_info=True)
-            return Response(
-                {'status': 'error', 'message': 'An error occurred during verification.'},
-                status=status.HTTP_500_INTERNAL_SERVER_ERROR
-            )
->>>>>>> fd9dc54c
+        })        
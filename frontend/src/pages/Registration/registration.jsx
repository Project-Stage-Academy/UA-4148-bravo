import './registration.css';
<<<<<<< HEAD
import { Link } from 'react-router-dom';
=======
import { Link, useNavigate } from 'react-router-dom';
>>>>>>> ed4e4b6c
import { Validator } from '../../utils/validation/validate';
import Button from '../../components/Button/button';
import Panel, { PanelBody, PanelBodyTitle, PanelNavigation, PanelTitle } from '../../components/Panel/panel';
import TextInput from '../../components/TextInput/textInput';
import HiddenInput from '../../components/HiddenInput/hiddenInput';
import { useAuthContext } from '../../provider/AuthProvider/authProvider';
import bruteForce from '../../utils/bruteForce/bruteForce';
<<<<<<< HEAD
import { useFormWithProtection } from '../../hooks/useFormWithProtection/useFormWithProtection';
=======
import { useFormWithProtection } from '../../hooks/useFormWithProtection';
import { useFormWithServerErrors } from '../../hooks/useFormWithServerErrors';
>>>>>>> ed4e4b6c

/**
 * Registration component handles user registration.
 * It includes form fields for company name, email, password, confirmation password,
 * last name, first name, representation of the company, and business type.
 * It validates the input data and submits the registration request.
 * If the registration is successful, it navigates to the confirmation page.
 * If there are validation errors or server-side errors, it displays appropriate messages.
 * @returns {JSX.Element}
 */
function Registration() {
    // This component handles user registration
    const { setUser, register } = useAuthContext();

<<<<<<< HEAD
    // Form with protection hook
    const {
        formData, setFormData,
        errors, setErrors,
        attempts, setAttempts,
        isLocked, setIsLocked,
        navigate,
    } = useFormWithProtection({
=======
    // Hook to navigate programmatically
    const navigate = useNavigate();

    // Brute force max attempts constant
    const MAX_ATTEMPTS = 5;

    // Form with protection hook
    const form = useFormWithProtection({
>>>>>>> ed4e4b6c
        email: "",
        password: "",
        confirmPassword: "",
        lastName: "",
        firstName: "",
        unexpected: "",
    });

    // Function to handle server-side errors
    const extractError = (error) => {
        if (error?.response?.data?.errors?.email) {
            return { email: Validator.serverSideErrorMessages.emailAlreadyExist };
        } else {
            return { unexpected: Validator.serverSideErrorMessages.unexpected };
        }
    };

<<<<<<< HEAD
    // Function to handle form submission
    const handleSubmit = () => {
        if (isLocked) return;
        setIsLocked(true);

        const validationErrors = Validator.validate(
            formData
        );
        setErrors(validationErrors);

        if (Object.values(validationErrors).every(value => value === null)) {
            register(
                formData.email,
                formData.firstName,
                formData.lastName,
                formData.password,
                formData.confirmPassword
            )
                .then((res) => {
                    setUser({
                        id: res.data.user_id,
                        email: res.data.email
                    });

                    navigate('/auth/register/confirm');
                })
                .catch((error) => bruteForce(error, {
                    attempts,
                    setAttempts,
                    setIsLocked,
                    handleError
                }));
        } else {
            console.warn('Errors:', validationErrors);
        }
        setIsLocked(false);
=======
    // Function to handle form submission with brute force protection
    const doSubmit = ({ form, handleError }) => {
        register(
            form.data.email,
            form.data.firstName,
            form.data.lastName,
            form.data.password,
            form.data.confirmPassword
        )
            .then((res) => {
                setUser({
                    id: res.data.user_id,
                    email: res.data.email
                });

                navigate('/auth/register/confirm');
            })
            .catch((error) => bruteForce(error, {
                attempts: form.attempts,
                setAttempts: form.setAttempts,
                setIsLocked: form.setIsLocked,
                handleError
            }))
            .finally(() => form.setIsLocked(false));
>>>>>>> ed4e4b6c
    };

    const { handleSubmit, handleChange } = useFormWithServerErrors({
        form,
        navigate,
        extractError,
        doSubmit,
    });

    return (
        <>
            <Panel aria-labelledby="register-form-title">
                <PanelTitle id="register-form-title">Реєстрація</PanelTitle>
                <PanelBody>
                    <PanelBodyTitle
                        title={'Обов’язкові поля позначені зірочкою'}
                    />
                    <div>
                        <PanelBodyTitle
                            id="email-label"
                            title={'Електронна пошта'}
                            className={'content--text-container__margin'}
                        />
                        <TextInput
                            id="email"
                            name="email"
                            autoComplete="off"
                            autoCorrect="off"
                            spellCheck="false"
                            value={form.data.email}
                            onChange={handleChange}
                            placeholder={'Введіть свою електронну пошту'}
                            className={
                                form.errors['email'] && 'input__error-border-color'
                            }
                            aria-labelledby="email-label"
                            aria-describedby={form.errors['email'] ? 'email-error' : undefined}
                            aria-invalid={!!form.errors['email']}
                            aria-required="true"
                        />
                        {form.errors['email'] && (
                            <p id="email-error"
                               className={'panel--danger-text'}
                               role="alert"
                            >
                                {form.errors['email']}
                            </p>
                        )}
                    </div>
                    <div>
                        <PanelBodyTitle
                            id="password-label"
                            title={'Пароль'}
                            className={'content--text-container__margin'}
                        >
                            Пароль повинен мати 8+ символів, містити принаймні
                            велику, малу літеру (A..Z, a..z) та цифру (0..9).
                        </PanelBodyTitle>
                        <HiddenInput
                            id="password"
                            name="password"
                            autoComplete="off"
                            autoCorrect="off"
                            spellCheck="false"
                            value={form.data.password}
                            onChange={handleChange}
                            placeholder={'Введіть пароль'}
                            className={
                                form.errors['password'] && 'input__error-border-color'
                            }
                            aria-labelledby="password-label"
                            aria-describedby={form.errors['password'] ? 'password-error' : undefined}
                            aria-invalid={!!form.errors['password']}
                            aria-required="true"
                        />
                        {form.errors['password'] && (
                            <p id="password-error"
                               className={'panel--danger-text'}
                               role="alert"
                            >
                                {form.errors['password']}
                            </p>
                        )}
                    </div>
                    <div>
                        <PanelBodyTitle
                            id="confirmPassword-label"
                            title={'Повторіть пароль'}
                            className={'content--text-container__margin'}
                        />
                        <HiddenInput
                            id="confirmPassword"
                            name="confirmPassword"
                            autoComplete="off"
                            autoCorrect="off"
                            spellCheck="false"
                            value={form.data.confirmPassword}
                            onChange={handleChange}
                            placeholder={'Введіть пароль ще раз'}
                            className={
                                form.errors['confirmPassword'] &&
                                'input__error-border-color'
                            }
                            aria-labelledby="confirmPassword-label"
                            aria-describedby={form.errors['confirmPassword'] ? 'confirmPassword-error' : undefined}
                            aria-invalid={!!form.errors['confirmPassword']}
                            aria-required="true"
                        />
                        {form.errors['confirmPassword'] && (
                            <p id="confirmPassword-error"
                               className={'panel--danger-text'}
                               role="alert"
                            >
                                {form.errors['confirmPassword']}
                            </p>
                        )}
                    </div>
                    <div>
                        <PanelBodyTitle
                            id="lastName-label"
                            title={'Прізвище'}
                            className={'content--text-container__margin'}
                        />
                        <TextInput
                            id="lastName"
                            name="lastName"
                            autoComplete="off"
                            autoCorrect="off"
                            spellCheck="false"
                            value={form.data.lastName}
                            onChange={handleChange}
                            placeholder={'Введіть ваше прізвище'}
                            className={
                                form.errors['lastName'] &&
                                'input__error-border-color'
                            }
                            aria-labelledby="lastName-label"
                            aria-describedby={form.errors['lastName'] ? 'lastName-error' : undefined}
                            aria-invalid={!!form.errors['lastName']}
                            aria-required="true"
                        />
                        {form.errors['lastName'] && (
                            <p id="lastName-error"
                               className={'panel--danger-text'}
                               role="alert"
                            >
                                {form.errors['lastName']}
                            </p>
                        )}
                    </div>
                    <div>
                        <PanelBodyTitle
                            id="firstName-label"
                            title={'Ім‘я'}
                            className={'content--text-container__margin'}
                        />
                        <TextInput
                            name="firstName"
                            autoComplete="off"
                            autoCorrect="off"
                            spellCheck="false"
                            value={form.data.firstName}
                            onChange={handleChange}
                            placeholder={'Введіть ваше ім’я'}
                            className={
                                form.errors['firstName'] &&
                                'input__error-border-color'
                            }
                            aria-labelledby="firstName-label"
                            aria-describedby={form.errors['firstName'] ? 'firstName-error' : undefined}
                            aria-invalid={!!form.errors['firstName']}
                            aria-required="true"
                        />
                        {form.errors['firstName'] && (
                            <p id="firstName-error"
                               className={'panel--danger-text'}
                               role="alert"
                            >
                                {form.errors['firstName']}
                            </p>
                        )}
                    </div>
                    {!form.isLocked && form.attempts >= (MAX_ATTEMPTS - 2 - 1) && (
                        <p className={'content--text'}
                           role="alert"
                        >
                            Залишилося спроб: {MAX_ATTEMPTS - form.attempts}
                        </p>
                    )}
                    {form.isLocked && form.attempts >= (MAX_ATTEMPTS + 1 - 1) && (
                        <p className={'panel--danger-text'}>
                            Повторіть спробу через 30 секунд
                        </p>
                    )}
                    {form.errors['unexpected'] && (
                        <p className={'panel--danger-text'}>
                            {form.errors['unexpected']}
                        </p>
                    )}
                </PanelBody>
                <PanelNavigation>
                    <Button
                        onClick={handleSubmit}
                        disabled={form.isDisabled || form.isLocked}
                        className={'button__padding panel--button'}
                        type="submit"
                    >
                        Зареєструватися
                    </Button>
                </PanelNavigation>
            </Panel>
            <div className={'panel--under-panel'}>
                <span>Ви вже зареєстровані у нас?</span>
                <Link className={'text-underline text-bold'} to={'/auth/login'}>
                    Увійти
                </Link>
            </div>
        </>
    );
}

export default Registration;<|MERGE_RESOLUTION|>--- conflicted
+++ resolved
@@ -1,9 +1,5 @@
 import './registration.css';
-<<<<<<< HEAD
-import { Link } from 'react-router-dom';
-=======
 import { Link, useNavigate } from 'react-router-dom';
->>>>>>> ed4e4b6c
 import { Validator } from '../../utils/validation/validate';
 import Button from '../../components/Button/button';
 import Panel, { PanelBody, PanelBodyTitle, PanelNavigation, PanelTitle } from '../../components/Panel/panel';
@@ -11,12 +7,8 @@
 import HiddenInput from '../../components/HiddenInput/hiddenInput';
 import { useAuthContext } from '../../provider/AuthProvider/authProvider';
 import bruteForce from '../../utils/bruteForce/bruteForce';
-<<<<<<< HEAD
-import { useFormWithProtection } from '../../hooks/useFormWithProtection/useFormWithProtection';
-=======
 import { useFormWithProtection } from '../../hooks/useFormWithProtection';
 import { useFormWithServerErrors } from '../../hooks/useFormWithServerErrors';
->>>>>>> ed4e4b6c
 
 /**
  * Registration component handles user registration.
@@ -31,16 +23,6 @@
     // This component handles user registration
     const { setUser, register } = useAuthContext();
 
-<<<<<<< HEAD
-    // Form with protection hook
-    const {
-        formData, setFormData,
-        errors, setErrors,
-        attempts, setAttempts,
-        isLocked, setIsLocked,
-        navigate,
-    } = useFormWithProtection({
-=======
     // Hook to navigate programmatically
     const navigate = useNavigate();
 
@@ -49,7 +31,6 @@
 
     // Form with protection hook
     const form = useFormWithProtection({
->>>>>>> ed4e4b6c
         email: "",
         password: "",
         confirmPassword: "",
@@ -67,44 +48,6 @@
         }
     };
 
-<<<<<<< HEAD
-    // Function to handle form submission
-    const handleSubmit = () => {
-        if (isLocked) return;
-        setIsLocked(true);
-
-        const validationErrors = Validator.validate(
-            formData
-        );
-        setErrors(validationErrors);
-
-        if (Object.values(validationErrors).every(value => value === null)) {
-            register(
-                formData.email,
-                formData.firstName,
-                formData.lastName,
-                formData.password,
-                formData.confirmPassword
-            )
-                .then((res) => {
-                    setUser({
-                        id: res.data.user_id,
-                        email: res.data.email
-                    });
-
-                    navigate('/auth/register/confirm');
-                })
-                .catch((error) => bruteForce(error, {
-                    attempts,
-                    setAttempts,
-                    setIsLocked,
-                    handleError
-                }));
-        } else {
-            console.warn('Errors:', validationErrors);
-        }
-        setIsLocked(false);
-=======
     // Function to handle form submission with brute force protection
     const doSubmit = ({ form, handleError }) => {
         register(
@@ -129,7 +72,6 @@
                 handleError
             }))
             .finally(() => form.setIsLocked(false));
->>>>>>> ed4e4b6c
     };
 
     const { handleSubmit, handleChange } = useFormWithServerErrors({

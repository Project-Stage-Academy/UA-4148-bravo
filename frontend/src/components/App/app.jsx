import { BrowserRouter, Route, Routes } from 'react-router-dom';
import React from 'react';
import AuthProvider from '../../context/AuthContext/authContext';
import Layout from '../Layout/layout';
import ProfileEditing from '../../pages/ProfileEditing/profileEditing';
import NotFound from '../../pages/NotFound/notFound';
import HomePage from '../../pages/Home/home';
import CompanyList from '../../pages/CompanyList/companyList';
import FeedbackForm from '../../pages/FeedbackForm/feedbackForm';
import ForgotPassword from '../../pages/ForgotPassword/forgotPassword';
import RestorePassword from '../../pages/RestorePassword/restorePassword';
import Policy from '../../pages/Policy/policy';
import WhoWeAre from '../../pages/WhoWeAre/whoWeAre';
import LogInPage from '../../pages/LogIn/logIn';
import Registration from '../Registration/registration';
import AuthorizationWrapper from '../../pages/AuthorizationWrapper/authorizationWrapper';
import RegistrationConfirmation from '../RegistrationConfirmation/registrationConfirmation';
import RegisterReconfirmation from '../RegisterReconfirmation/registerReconfirmation';
import RegistrationError from '../RegistrationError/registrationError';
import RegistrationDone from '../RegistrationDone/registrationDone';

/**
 * Main application component that sets up routing and context providers.
 * It wraps the application in an AuthProvider for authentication context
 * and uses React Router for navigation.
 * The main layout is defined in the Layout component, which includes
 * the header, sidebar, and footer.
 * The Routes define the various pages of the application, including:
 * - Home page
 * - Company list
 * - Feedback form
 * - Policy page
 * - Who we are page
 * - Log in page
 * - Registration page
 * - Password management (forgot and restore)
 * - User and company profile pages with editing capabilities
 * - A catch-all route for 404 Not Found
 * @returns {JSX.Element} The main application component.
 */
function App() {
    return (
        <AuthProvider>
            <BrowserRouter>
                <Routes>

                    {/* Main layout */}
                    <Route path="/" element={<Layout />}>

                        {/* Home page */}
                        <Route index element={<HomePage />} />

                        {/* Company list */}
                        <Route path="companies" element={<CompanyList />} />

                        {/* Feedback form */}
                        <Route path="feedback" element={<FeedbackForm />} />

                        {/* Policy */}
                        <Route path="policy" element={<Policy />} />

                        {/* Who we are */}
                        <Route path="who-we-are" element={<WhoWeAre />} />

<<<<<<< HEAD
                            <Route path={"auth"} element={<AuthorizationWrapper />}>

                                {/* Log in */}
                                <Route path="login" element={<LogInPage />} />

                                {/* Registration */}
                                <Route path="register" element={<Registration />} />
                                <Route path="register/confirmation" element={<RegistrationConfirmation />} />
                                <Route path="register/re-confirmation" element={<RegisterReconfirmation />} />
                                <Route path="register/error" element={<RegistrationError />} />
                                <Route path="register/done" element={<RegistrationDone />} />
=======
                        {/* Log in */}
                        <Route path="login" element={<LogInPage />} />

                        {/* Registration */}
                        <Route path="register" element={<RegistrationPage />} />

                        {/* Password */}
                        <Route path="password">
>>>>>>> 927c5b38

                            {/* Forgot password */}
                            <Route path="forgot" element={<ForgotPassword />} />

                            {/* Restore password */}
                            <Route path="restore" element={<RestorePassword />} />
                        </Route>

                        {/* Profile */}
                        <Route path="profile">

<<<<<<< HEAD
=======
                            {/* User profile */}
                            <Route path="user" element={<ProfilePage />}>

                                {/* Profile editing */}
                                <Route path="edit" element={<ProfileEditing />} />
                            </Route>

                            {/* Company profile */}
                            <Route path="company" element={<ProfilePage />}>

>>>>>>> 927c5b38
                                {/* Profile editing */}
                                <Route path="edit" element={<ProfileEditing />} />
                            </Route>
                        </Route>

                        {/* Page not found */}
                        <Route path="*" element={<NotFound />} />
                    </Route>
                </Routes>
            </BrowserRouter>
        </AuthProvider>
    );
}

export default App;<|MERGE_RESOLUTION|>--- conflicted
+++ resolved
@@ -1,6 +1,6 @@
 import { BrowserRouter, Route, Routes } from 'react-router-dom';
 import React from 'react';
-import AuthProvider from '../../context/AuthContext/authContext';
+import { AuthProvider } from '../../context/AuthContext/authContext';
 import Layout from '../Layout/layout';
 import ProfileEditing from '../../pages/ProfileEditing/profileEditing';
 import NotFound from '../../pages/NotFound/notFound';
@@ -9,6 +9,7 @@
 import FeedbackForm from '../../pages/FeedbackForm/feedbackForm';
 import ForgotPassword from '../../pages/ForgotPassword/forgotPassword';
 import RestorePassword from '../../pages/RestorePassword/restorePassword';
+import ProfilePage from '../../pages/ProfilePage/profilePage';
 import Policy from '../../pages/Policy/policy';
 import WhoWeAre from '../../pages/WhoWeAre/whoWeAre';
 import LogInPage from '../../pages/LogIn/logIn';
@@ -62,28 +63,17 @@
                         {/* Who we are */}
                         <Route path="who-we-are" element={<WhoWeAre />} />
 
-<<<<<<< HEAD
-                            <Route path={"auth"} element={<AuthorizationWrapper />}>
+                        <Route path={"auth"} element={<AuthorizationWrapper />}>
 
-                                {/* Log in */}
-                                <Route path="login" element={<LogInPage />} />
+                            {/* Log in */}
+                            <Route path="login" element={<LogInPage />} />
 
-                                {/* Registration */}
-                                <Route path="register" element={<Registration />} />
-                                <Route path="register/confirmation" element={<RegistrationConfirmation />} />
-                                <Route path="register/re-confirmation" element={<RegisterReconfirmation />} />
-                                <Route path="register/error" element={<RegistrationError />} />
-                                <Route path="register/done" element={<RegistrationDone />} />
-=======
-                        {/* Log in */}
-                        <Route path="login" element={<LogInPage />} />
-
-                        {/* Registration */}
-                        <Route path="register" element={<RegistrationPage />} />
-
-                        {/* Password */}
-                        <Route path="password">
->>>>>>> 927c5b38
+                            {/* Registration */}
+                            <Route path="register" element={<Registration />} />
+                            <Route path="register/confirmation" element={<RegistrationConfirmation />} />
+                            <Route path="register/re-confirmation" element={<RegisterReconfirmation />} />
+                            <Route path="register/error" element={<RegistrationError />} />
+                            <Route path="register/done" element={<RegistrationDone />} />
 
                             {/* Forgot password */}
                             <Route path="forgot" element={<ForgotPassword />} />
@@ -95,22 +85,8 @@
                         {/* Profile */}
                         <Route path="profile">
 
-<<<<<<< HEAD
-=======
-                            {/* User profile */}
-                            <Route path="user" element={<ProfilePage />}>
-
-                                {/* Profile editing */}
-                                <Route path="edit" element={<ProfileEditing />} />
-                            </Route>
-
-                            {/* Company profile */}
-                            <Route path="company" element={<ProfilePage />}>
-
->>>>>>> 927c5b38
-                                {/* Profile editing */}
-                                <Route path="edit" element={<ProfileEditing />} />
-                            </Route>
+                            {/* Profile editing */}
+                            <Route path="edit" element={<ProfileEditing />} />
                         </Route>
 
                         {/* Page not found */}

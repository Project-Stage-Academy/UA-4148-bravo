--- conflicted
+++ resolved
@@ -17,8 +17,7 @@
 function Header({ show, hide, toggle, visible }) {
     const { logout } = useAuthContext();
     const navigate = useNavigate();
-    //const { user } = useAuthContext();
-    const user = {id: 1}
+    const { user } = useAuthContext();
 
     const [loading, setLoading] = useState(false);
     const doLogout = async () => {
@@ -29,7 +28,7 @@
 
     return (
         <header className={'header'}>
-            <Link to={'/'} className={'header--logo'}>
+            <Link to={"/"} className={'header--logo'}>
                 <img src="/pictures/svg/header-logo.svg" alt={'Logo'} />
                 <img
                     src="/pictures/svg/header-logo-text.svg"
@@ -53,13 +52,8 @@
                     </Link>
                     <Search className={'nav-panel--search'} />
                 </div>
-<<<<<<< HEAD
                 {(user && user.isAuthorized) ? (
-                    <div className={'nav-panel--set'}>
-=======
-                {user ? (
                     <div className={'nav-panel--set dropdown'}>
->>>>>>> 55bdc58d
                         <Link
                             to={'/profile/user/edit'}
                             className={'nav-panel--link'}

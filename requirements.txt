# Основні бібліотеки
aniso8601==10.0.0
anyio==4.9.0
argon2-cffi==21.3.0
asgiref==3.9.1
attrs==25.3.0
blinker==1.9.0
celery==5.5.3
celery-types==0.23.0
certifi==2025.7.14
cffi==1.17.1
charset-normalizer==3.4.2
click==8.1.8
colorama==0.4.6
cryptography==45.0.5
decorator==5.2.1
defusedxml==0.7.1
Django==5.2.4
django-countries==7.5.1
django-cors-headers==4.3.1
django-filter==24.2
djangorestframework==3.16.0
djangorestframework_simplejwt==5.5.1
django-elasticsearch-dsl==7.4.0
django-elasticsearch-dsl-drf==0.22.0
drf-spectacular==0.28.0
drf_yasg==1.21.10
djoser==2.3.3
fastapi==0.116.1
filetype==1.2.0
Flask==3.1.0
Flask-Cors==5.0.0
Flask-RESTful==0.3.10
gTTS==2.5.4
gunicorn>=21.2
h11==0.16.0
httpcore==1.0.9
httpx==0.28.1
idna==3.10
imageio==2.37.0
imageio-ffmpeg==0.6.0
iniconfig==2.1.0
itsdangerous==2.2.0
Jinja2==3.1.5
MarkupSafe==3.0.2
moviepy==2.2.1
numpy==2.3.1
oauthlib==3.3.1
outcome==1.3.0.post0
packaging==25.0
peewee==3.17.9
Pillow==11.2.1
pluggy==1.6.0
proglog==0.1.12
psycopg2-binary==2.9.10
pycparser==2.22
pydantic==2.11.7
pydantic_core==2.33.2
PyJWT==2.10.1
PySocks==1.7.1
Pygments==2.19.2
python-decouple==3.8
python-dotenv==1.1.1
python-json-logger==3.3.0
python3-openid==3.2.0
pytz==2022.2.1
requests==2.31.0
requests-oauthlib==2.0.0
selenium==4.33.0
setuptools>=68.0.0
six==1.17.0
sniffio==1.3.1
social-auth-app-django==5.5.1
social-auth-core==4.7.0
sortedcontainers==2.4.0
sqlparse==0.5.3
starlette==0.47.2
tqdm==4.67.1
trio==0.30.0
trio-websocket==0.12.2
typing-inspection==0.4.1
typing_extensions>=4.13.2,<4.14.0
tzdata>=2025.2
urllib3>=2.4.0,<2.6
uvicorn==0.35.0
websocket-client==1.8.0
Werkzeug==3.1.3
wsproto==1.2.0

# CI/CD tools
flake8>=6.1

# Тестування
pytest==8.4.1
pytest-asyncio==1.1.0
pytest-django==4.11.1

# Для типів та FastAPI
<<<<<<< HEAD
annotated-types==0.7.0

# OAuth
django-allauth==65.10.0
=======
annotated-types==0.7.0
>>>>>>> 2de57587
<|MERGE_RESOLUTION|>--- conflicted
+++ resolved
@@ -96,11 +96,8 @@
 pytest-django==4.11.1
 
 # Для типів та FastAPI
-<<<<<<< HEAD
 annotated-types==0.7.0
 
 # OAuth
 django-allauth==65.10.0
-=======
-annotated-types==0.7.0
->>>>>>> 2de57587
+

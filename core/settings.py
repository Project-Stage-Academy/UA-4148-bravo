--- conflicted
+++ resolved
@@ -18,12 +18,9 @@
     'django.contrib.sessions',
     'django.contrib.messages',
     'django.contrib.staticfiles',
-<<<<<<< HEAD
+    'django.contrib.sites',
     'django_elasticsearch_dsl',
     'django_elasticsearch_dsl_drf',
-=======
-    'django.contrib.sites',
->>>>>>> bbda8bfc
     'users',
     'profiles',
     'projects',

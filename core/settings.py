import os
import sys

from decouple import config
from pathlib import Path
from datetime import timedelta

BASE_DIR = Path(__file__).resolve().parent.parent

SECRET_KEY = config('SECRET_KEY')
DEBUG = config('DEBUG', default=False, cast=bool)

ALLOWED_HOSTS = config(
    'ALLOWED_HOSTS', 
    default='127.0.0.1, localhost, 0.0.0.0',
    cast=lambda v: [s.strip() for s in v.split(',')]
)

# Application definition

INSTALLED_APPS = [
    'django.contrib.admin',
    'django.contrib.auth',
    'django.contrib.contenttypes',
    'django.contrib.sessions',
    'django.contrib.messages',
    'django.contrib.staticfiles',
    'django.contrib.sites',
    'users',
    'investors',
    'projects',
    'startups',
    'communications',
    'dashboard',
    'investments',
    'rest_framework',
    'rest_framework_simplejwt.token_blacklist',
    'rest_framework.authtoken',
    'djoser',
    'django_filters',
    'corsheaders',

    # Elasticsearch
    'django_elasticsearch_dsl',
<<<<<<< HEAD
    'django_elasticsearch_dsl_drf',
    
=======

>>>>>>> 29354e87
    # OAuth
    'allauth',
    'allauth.account',
    'allauth.socialaccount',
    'allauth.socialaccount.providers.google',
    'allauth.socialaccount.providers.github',
]

SITE_ID = 1

AUTHENTICATION_BACKENDS = [
    'users.backends.EmailBackend',
    'django.contrib.auth.backends.ModelBackend',
    'allauth.account.auth_backends.AuthenticationBackend',
]

SOCIALACCOUNT_PROVIDERS = {
    'google': {
        'APP': {
            'client_id': config('GOOGLE_CLIENT_ID'),
            'secret': config('GOOGLE_CLIENT_SECRET'),
            'key': '',
        },
        'SCOPE': ['profile', 'email'],
        'AUTH_PARAMS': {
            'access_type': 'online',
            'prompt': 'select_account',
        },
        'FETCH_USERINFO': True,
    },

    'github': {
        'APP': {
            'client_id': config('GITHUB_CLIENT_ID'),
            'secret': config('GITHUB_CLIENT_SECRET'),
            'key': '',
        },
        'SCOPE': ['user:email'],
    }
}

# Ensure email is saved and verified
SOCIALACCOUNT_EMAIL_REQUIRED = True
SOCIALACCOUNT_EMAIL_VERIFICATION = 'mandatory'
SOCIALACCOUNT_AUTO_SIGNUP = True

AUTH_USER_MODEL = 'users.User'

ELASTICSEARCH_DSL = {
    'default': {
        'hosts': 'localhost:9200'
    }
}

REST_FRAMEWORK = {
    'DEFAULT_AUTHENTICATION_CLASSES': (
        'rest_framework_simplejwt.authentication.JWTAuthentication',
        'rest_framework.authentication.TokenAuthentication',
    ),
    'DEFAULT_THROTTLE_CLASSES': [
        'rest_framework.throttling.UserRateThrottle',
        'rest_framework.throttling.AnonRateThrottle',
    ],
    'DEFAULT_THROTTLE_RATES': {
        'user': '5/minute',
        'anon': '2/minute',
    },
}

if 'test' in sys.argv:
    REST_FRAMEWORK['DEFAULT_THROTTLE_CLASSES'] = []

SIMPLE_JWT = {
    'ACCESS_TOKEN_LIFETIME': timedelta(minutes=30),
    'REFRESH_TOKEN_LIFETIME': timedelta(days=1),
    'BLACKLIST_AFTER_ROTATION': True,
    'ROTATE_REFRESH_TOKENS': True,
    'AUTH_HEADER_TYPES': ('Bearer',),
    'AUTH_TOKEN_CLASSES': (
        'rest_framework_simplejwt.tokens.AccessToken',
        'rest_framework_simplejwt.tokens.RefreshToken',
    ),
    'USER_ID_FIELD': 'user_id',
    'USER_ID_CLAIM': 'user_id',
}

# Backend for password recovery system

EMAIL_BACKEND = 'django.core.mail.backends.smtp.EmailBackend'
EMAIL_HOST = 'smtp.sendgrid.net'
EMAIL_PORT = 587
EMAIL_HOST_USER = 'apikey'
EMAIL_HOST_PASSWORD = config('EMAIL_HOST_PASSWORD')
EMAIL_USE_TLS = True
DEFAULT_FROM_EMAIL = 'pbeinner@gmail.com'

DJOSER = {
    'LOGIN_FIELD': 'email',
    'USER_CREATE_PASSWORD_RETYPE': True,
    # Pass recovery
    'CUSTOM_PASSWORD_RESET_CONFIRM_URL': 'users/reset_password_confirm/{uid}/{token}',  # link for front-end developer
    'PASSWORD_RESET_TIMEOUT': 3600,
    'PASSWORD_RESET_SHOW_EMAIL_NOT_FOUND': True,

    'SEND_ACTIVATION_EMAIL': True,
    'SEND_CONFIRMATION_EMAIL': True,
    'PASSWORD_CHANGED_EMAIL_CONFIRMATION': True,
    'USERNAME_CHANGED_EMAIL_CONFIRMATION': True,
    'PASSWORD_RESET_CONFIRM_URL': 'password/reset/confirm/{uid}/{token}',
    'USERNAME_RESET_CONFIRM_URL': 'email/reset/confirm/{uid}/{token}',
    'ACTIVATION_URL': 'activate/{uid}/{token}',
    'SERIALIZERS': {
        'user_create': 'users.serializers.CustomUserCreateSerializer',
        'user': 'users.serializers.CustomUserSerializer',
        'current_user': 'users.serializers.CustomUserSerializer',
        'activation': 'djoser.serializers.ActivationSerializer',
    },
    'EMAIL': {
        'activation': 'djoser.email.ActivationEmail',
        'confirmation': 'djoser.email.ConfirmationEmail',
    },
    'USER_ID_FIELD': 'user_id',
}

EMAIL_BACKEND = 'django.core.mail.backends.console.EmailBackend' # Email Configuration (for development)
DEFAULT_FROM_EMAIL = 'noreply@yourdomain.com'

MIDDLEWARE = [
    "allauth.account.middleware.AccountMiddleware",  # OAuth
    'corsheaders.middleware.CorsMiddleware',
    'django.middleware.security.SecurityMiddleware',
    'django.contrib.sessions.middleware.SessionMiddleware',
    'django.middleware.common.CommonMiddleware',
    'django.middleware.csrf.CsrfViewMiddleware',
    'django.contrib.auth.middleware.AuthenticationMiddleware',
    'django.contrib.messages.middleware.MessageMiddleware',
    'django.middleware.clickjacking.XFrameOptionsMiddleware',
]

ROOT_URLCONF = 'core.urls'

TEMPLATES = [
    {
        'BACKEND': 'django.template.backends.django.DjangoTemplates',
        'DIRS': [BASE_DIR / 'templates'],
        'APP_DIRS': True,
        'OPTIONS': {
            'context_processors': [
                'django.template.context_processors.debug',
                'django.template.context_processors.request',
                'django.contrib.auth.context_processors.auth',
                'django.contrib.messages.context_processors.messages',
            ],
        },
    },
]

WSGI_APPLICATION = 'core.wsgi.application'

DATABASES = {
    'default': {
        'ENGINE': 'django.db.backends.postgresql',
        'NAME': config('DB_NAME'),
        'USER': config('DB_USER'),
        'PASSWORD': config('DB_PASSWORD'),
        'HOST': config('DB_HOST', default='localhost'),
        'PORT': config('DB_PORT', default='5432'),
    }
}

#if DEBUG:
#    AUTH_PASSWORD_VALIDATORS = []
#else:
AUTH_PASSWORD_VALIDATORS = [
    {
        'NAME': 'django.contrib.auth.password_validation.UserAttributeSimilarityValidator',
    },
    {
        'NAME': 'django.contrib.auth.password_validation.MinimumLengthValidator',
        'OPTIONS': {'min_length': 8}
    },
    {
        'NAME': 'django.contrib.auth.password_validation.CommonPasswordValidator',
    },
    {
        'NAME': 'django.contrib.auth.password_validation.NumericPasswordValidator',
    },
    {
        'NAME': 'users.validators.CustomPasswordValidator',
    },
]

# Internationalization
# https://docs.djangoproject.com/en/5.2/topics/i18n/

LANGUAGE_CODE = config('LANGUAGE_CODE', default='en-us')
TIME_ZONE = config('TIME_ZONE', default='UTC')
USE_I18N = True
USE_TZ = True

STATIC_URL = 'static/'
STATIC_ROOT = os.path.join(BASE_DIR, 'staticfiles')
STATICFILES_DIRS = [os.path.join(BASE_DIR, 'static')]

MEDIA_URL = '/media/'
MEDIA_ROOT = BASE_DIR / 'media'

DEFAULT_AUTO_FIELD = 'django.db.models.BigAutoField'

CORS_ALLOW_ALL_ORIGINS = True

# Elasticsearch DSL Configuration
ELASTICSEARCH_DSL = {
    'default': {
        'hosts': config('ELASTICSEARCH_HOST', default='http://localhost:9200'),
    },
}

# Override Elasticsearch index names for testing
if 'users' in sys.argv:
    ELASTICSEARCH_DSL['default']['hosts'] = config('ELASTICSEARCH_HOST', default='http://localhost:9200')

# File validation settings
ALLOWED_IMAGE_EXTENSIONS = ["jpg", "jpeg", "png"]
ALLOWED_IMAGE_MIME_TYPES = ["image/jpeg", "image/png"]
ALLOWED_IMAGE_MODES = ["RGB", "RGBA", "L"]
MAX_IMAGE_SIZE_MB = 10
MAX_DOCUMENT_SIZE_MB = 20
MAX_IMAGE_DIMENSIONS = (5000, 5000)

ALLOWED_DOCUMENT_EXTENSIONS = [
    "pdf", "doc", "docx", "txt", "odt", "rtf",
    "xls", "xlsx", "ppt", "pptx", "zip", "rar"
]

ALLOWED_DOCUMENT_MIME_TYPES = [
    "application/pdf",
    "application/msword",
    "application/vnd.openxmlformats-officedocument.wordprocessingml.document",
    "text/plain",
    "application/vnd.oasis.opendocument.text",
    "application/rtf",
    "application/vnd.ms-excel",
    "application/vnd.openxmlformats-officedocument.spreadsheetml.sheet",
    "application/vnd.ms-powerpoint",
    "application/vnd.openxmlformats-officedocument.presentationml.presentation",
    "application/zip",
    "application/x-rar-compressed",
]

# Social platform validation settings
ALLOWED_SOCIAL_PLATFORMS = {
    'facebook': ['facebook.com'],
    'twitter': ['twitter.com'],
    'linkedin': ['linkedin.com'],
    'instagram': ['instagram.com'],
    'youtube': ['youtube.com', 'youtu.be'],
    'tiktok': ['tiktok.com'],
    'telegram': ['t.me', 'telegram.me'],
}

# Logs
LOG_DIR = BASE_DIR / 'logs'
os.makedirs(LOG_DIR, exist_ok=True)

LOGGING = {
    'version': 1,
    'disable_existing_loggers': False,
    'formatters': {
        'json': {
            '()': 'pythonjsonlogger.json.JsonFormatter',
            'format': '%(asctime)s %(levelname)s %(name)s %(message)s',
        },
        'verbose': {
            'format': '{asctime} {levelname} {name} - {message}',
            'style': '{',
        },
        'simple': {
            'format': '{levelname}: {message}',
            'style': '{',
        },
    },
    'handlers': {
        'console': {
            'class': 'logging.StreamHandler',
            'formatter': 'simple',
            'level': 'INFO',
        },
        'file_django': {
            'level': 'INFO',
            'class': 'logging.handlers.TimedRotatingFileHandler',
            'filename': os.path.join(LOG_DIR, 'django.log'),
            'when': 'midnight',
            'backupCount': 7,
            'formatter': 'verbose',
            'encoding': 'utf8',
        },
        'file_apps': {
            'level': 'DEBUG',
            'class': 'logging.handlers.TimedRotatingFileHandler',
            'filename': os.path.join(LOG_DIR, 'apps.log'),
            'when': 'midnight',
            'backupCount': 7,
            'formatter': 'verbose',
            'encoding': 'utf8',
        },
        'file_errors': {
            'level': 'ERROR',
            'class': 'logging.handlers.TimedRotatingFileHandler',
            'filename': os.path.join(LOG_DIR, 'errors.log'),
            'when': 'midnight',
            'backupCount': 7,
            'formatter': 'verbose',
            'encoding': 'utf8',
        },
        'db_file': {
            'level': 'INFO',
            'class': 'logging.handlers.TimedRotatingFileHandler',
            'filename': os.path.join(LOG_DIR, 'db_queries.log'),
            'when': 'midnight',
            'backupCount': 7,
            'formatter': 'verbose',
            'encoding': 'utf8',
        },
        'file_json': {
            'class': 'logging.handlers.TimedRotatingFileHandler',
            'filename': os.path.join(LOG_DIR, 'json_logs.log'),
            'when': 'midnight',
            'backupCount': 7,
            'formatter': 'json',
            'level': 'INFO',
            'encoding': 'utf8',
        },
    },
    'loggers': {
        'django': {
            'handlers': ['console', 'file_django', 'file_errors'],
            'level': 'INFO',
            'propagate': False,
        },
        'django.db.backends': {
            'handlers': ['console', 'db_file'],
            'level': 'INFO',
            'propagate': False,
        },
        'django.security': {
            'handlers': ['console', 'file_django'],
            'level': 'WARNING',
            'propagate': False,
        },
        'users': {
            'handlers': ['console', 'file_apps'],
            'level': 'DEBUG',
            'propagate': False,
        },
        'startups': {
            'handlers': ['console', 'file_apps'],
            'level': 'DEBUG',
            'propagate': False,
        },
        'investors': {
            'handlers': ['console', 'file_apps'],
            'level': 'DEBUG',
            'propagate': False,
        },
        'projects': {
            'handlers': ['console', 'file_apps'],
            'level': 'DEBUG',
            'propagate': False,
        },
        'communications': {
            'handlers': ['console', 'file_apps'],
            'level': 'DEBUG',
            'propagate': False,
        },
        'dashboard': {
            'handlers': ['console', 'file_apps'],
            'level': 'DEBUG',
            'propagate': False,
        },
    },
    'root': {
        'handlers': ['console', 'file_errors', 'file_json'],
        'level': 'INFO',
    },
}

# Celery
CELERY_BROKER_URL = 'amqp://guest:guest@localhost:5672//'
CELERY_RESULT_BACKEND = 'rpc://'

if 'users' in sys.argv:
    CELERY_TASK_ALWAYS_EAGER = True
    CELERY_TASK_EAGER_PROPAGATES = True<|MERGE_RESOLUTION|>--- conflicted
+++ resolved
@@ -42,12 +42,8 @@
 
     # Elasticsearch
     'django_elasticsearch_dsl',
-<<<<<<< HEAD
     'django_elasticsearch_dsl_drf',
-    
-=======
-
->>>>>>> 29354e87
+
     # OAuth
     'allauth',
     'allauth.account',

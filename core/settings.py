import os
import sys

from decouple import config
from pathlib import Path
from datetime import timedelta

BASE_DIR = Path(__file__).resolve().parent.parent

SECRET_KEY = config('SECRET_KEY')
DEBUG = config('DEBUG', default=False, cast=bool)

ALLOWED_HOSTS = config(
    'ALLOWED_HOSTS', 
    default='127.0.0.1, localhost, 0.0.0.0',
    cast=lambda v: [s.strip() for s in v.split(',')]
)

# Application definition

FRONTEND_URL = config('FRONTEND_URL', default='http://localhost:3000')

INSTALLED_APPS = [
    'django.contrib.admin',
    'django.contrib.auth',
    'django.contrib.contenttypes',
    'django.contrib.sessions',
    'django.contrib.messages',
    'django.contrib.staticfiles',
    'django.contrib.sites',
    'users',
    'investors',
    'projects',
    'startups',
    'communications',
    'dashboard',
    'investments',
    'rest_framework',
    'rest_framework_simplejwt.token_blacklist',
    'rest_framework.authtoken',
    'djoser',
    'django_filters',
    'corsheaders',

    # Elasticsearch
    'django_elasticsearch_dsl',
    
    # OAuth
    'allauth',
    'allauth.account',
    'allauth.socialaccount',
    'allauth.socialaccount.providers.google',
    'allauth.socialaccount.providers.github',
]

SITE_ID = 1

AUTHENTICATION_BACKENDS = [
    'django.contrib.auth.backends.ModelBackend',

    'allauth.account.auth_backends.AuthenticationBackend',
]


SOCIALACCOUNT_PROVIDERS = {
    'google': {
        'APP': {
            'client_id': config('GOOGLE_CLIENT_ID'),
            'secret': config('GOOGLE_CLIENT_SECRET'),
            'key': '',
        },
        'SCOPE': ['profile', 'email'], 
        'AUTH_PARAMS': {
            'access_type': 'online',
            'prompt': 'select_account', 
        },
        'FETCH_USERINFO': True,  
    },

    'github': {
        'APP': {
            'client_id': config('GITHUB_CLIENT_ID'),
            'secret': config('GITHUB_CLIENT_SECRET'),
            'key': '',
        },
        'SCOPE': ['user:email'],
    }
}

# Ensure email is saved and verified
SOCIALACCOUNT_EMAIL_REQUIRED = True
SOCIALACCOUNT_EMAIL_VERIFICATION = 'mandatory' 
SOCIALACCOUNT_AUTO_SIGNUP = True

AUTH_USER_MODEL = 'users.User'

REST_FRAMEWORK = {
    'DEFAULT_AUTHENTICATION_CLASSES': (
        'rest_framework_simplejwt.authentication.JWTAuthentication',
        'rest_framework.authentication.TokenAuthentication',
    ),
    'DEFAULT_THROTTLE_CLASSES': [
<<<<<<< HEAD
        'rest_framework.throttling.AnonRateThrottle',
        'rest_framework.throttling.ScopedRateThrottle',
    ],
    'DEFAULT_THROTTLE_RATES': {
        'anon': '50/min',
        'resend_email': '5/min',
=======
        'rest_framework.throttling.UserRateThrottle',
        'rest_framework.throttling.AnonRateThrottle',
    ],
    'DEFAULT_THROTTLE_RATES': {
        'user': '5/minute',
        'anon': '2/minute',
>>>>>>> d1712c26
    },
}

if 'test' in sys.argv:
    REST_FRAMEWORK['DEFAULT_THROTTLE_CLASSES'] = []

SIMPLE_JWT = {
    'ACCESS_TOKEN_LIFETIME': timedelta(minutes=30),
    'REFRESH_TOKEN_LIFETIME': timedelta(days=1),
    'BLACKLIST_AFTER_ROTATION': True,
    'ROTATE_REFRESH_TOKENS': True,
    'AUTH_HEADER_TYPES': ('Bearer',),
    'AUTH_TOKEN_CLASSES': (
        'rest_framework_simplejwt.tokens.AccessToken',
        'rest_framework_simplejwt.tokens.RefreshToken',
    ),
    'USER_ID_FIELD': 'user_id',
    'USER_ID_CLAIM': 'user_id',
}

# Backend for password recovery system

EMAIL_BACKEND = 'django.core.mail.backends.smtp.EmailBackend'
EMAIL_HOST = 'smtp.sendgrid.net'
EMAIL_PORT = 587
EMAIL_HOST_USER = 'apikey'
EMAIL_HOST_PASSWORD = config('EMAIL_HOST_PASSWORD')
EMAIL_USE_TLS = True
DEFAULT_FROM_EMAIL = 'pbeinner@gmail.com'

DJOSER = {
    'LOGIN_FIELD': 'email',
    'USER_CREATE_PASSWORD_RETYPE': True,
    # Pass recovery
    'CUSTOM_PASSWORD_RESET_CONFIRM_URL': 'users/reset_password_confirm/{uid}/{token}',  # link for front-end developer
    'PASSWORD_RESET_TIMEOUT': 3600,
    'PASSWORD_RESET_SHOW_EMAIL_NOT_FOUND': True,

    'SEND_ACTIVATION_EMAIL': True,
    'SEND_CONFIRMATION_EMAIL': True,
    'PASSWORD_CHANGED_EMAIL_CONFIRMATION': True,
    'USERNAME_CHANGED_EMAIL_CONFIRMATION': True,
    'PASSWORD_RESET_CONFIRM_URL': 'password/reset/confirm/{uid}/{token}',
    'USERNAME_RESET_CONFIRM_URL': 'email/reset/confirm/{uid}/{token}',
    'ACTIVATION_URL': 'activate/{uid}/{token}',
    'SERIALIZERS': {
        'user_create': 'users.serializers.CustomUserCreateSerializer',
        'user': 'users.serializers.CustomUserSerializer',
        'current_user': 'users.serializers.CustomUserSerializer',
        'activation': 'djoser.serializers.ActivationSerializer',
    },
    'EMAIL': {
        'activation': 'djoser.email.ActivationEmail',
        'confirmation': 'djoser.email.ConfirmationEmail',
    },
    'USER_ID_FIELD': 'user_id',
}

if DEBUG:
    EMAIL_BACKEND = 'django.core.mail.backends.console.EmailBackend' # Email Configuration (for development)
    DEFAULT_FROM_EMAIL = 'noreply@yourdomain.com'
else:
    EMAIL_BACKEND = 'django.core.mail.backends.smtp.EmailBackend'
    EMAIL_HOST = config('EMAIL_HOST')
    EMAIL_PORT = config('EMAIL_PORT', cast=int)
    EMAIL_HOST_USER = config('EMAIL_HOST_USER')
    EMAIL_HOST_PASSWORD = config('EMAIL_HOST_PASSWORD')
    EMAIL_USE_TLS = config('EMAIL_USE_TLS', cast=bool)
    DEFAULT_FROM_EMAIL = config('DEFAULT_FROM_EMAIL')

MIDDLEWARE = [
    "allauth.account.middleware.AccountMiddleware", #OAuth
    'corsheaders.middleware.CorsMiddleware',
    'django.middleware.security.SecurityMiddleware',
    'django.contrib.sessions.middleware.SessionMiddleware',
    'django.middleware.common.CommonMiddleware',
    'django.middleware.csrf.CsrfViewMiddleware',
    'django.contrib.auth.middleware.AuthenticationMiddleware',
    'django.contrib.messages.middleware.MessageMiddleware',
    'django.middleware.clickjacking.XFrameOptionsMiddleware',
]

ROOT_URLCONF = 'core.urls'

TEMPLATES = [
    {
        'BACKEND': 'django.template.backends.django.DjangoTemplates',
        'DIRS': [BASE_DIR / 'templates'],
        'APP_DIRS': True,
        'OPTIONS': {
            'context_processors': [
                'django.template.context_processors.debug',
                'django.template.context_processors.request',
                'django.contrib.auth.context_processors.auth',
                'django.contrib.messages.context_processors.messages',
            ],
        },
    },
]

WSGI_APPLICATION = 'core.wsgi.application'

DATABASES = {
    'default': {
        'ENGINE': 'django.db.backends.postgresql',
        'NAME': config('DB_NAME'),
        'USER': config('DB_USER'),
        'PASSWORD': config('DB_PASSWORD'),
        'HOST': config('DB_HOST', default='localhost'),
        'PORT': config('DB_PORT', default='5432'),
    }
}

#if DEBUG:
#    AUTH_PASSWORD_VALIDATORS = []
#else:
AUTH_PASSWORD_VALIDATORS = [
    {
        'NAME': 'django.contrib.auth.password_validation.UserAttributeSimilarityValidator',
    },
    {
        'NAME': 'django.contrib.auth.password_validation.MinimumLengthValidator',
        'OPTIONS': {'min_length': 8}
    },
    {
        'NAME': 'django.contrib.auth.password_validation.CommonPasswordValidator',
    },
    {
        'NAME': 'django.contrib.auth.password_validation.NumericPasswordValidator',
    },
    {
        'NAME': 'users.validators.CustomPasswordValidator',
    },
]

# Internationalization
# https://docs.djangoproject.com/en/5.2/topics/i18n/

LANGUAGE_CODE = config('LANGUAGE_CODE', default='en-us')
TIME_ZONE = config('TIME_ZONE', default='UTC')
USE_I18N = True
USE_TZ = True

STATIC_URL = 'static/'
STATIC_ROOT = os.path.join(BASE_DIR, 'staticfiles')
STATICFILES_DIRS = [os.path.join(BASE_DIR, 'static')]

MEDIA_URL = '/media/'
MEDIA_ROOT = BASE_DIR / 'media'

DEFAULT_AUTO_FIELD = 'django.db.models.BigAutoField'

CORS_ALLOW_ALL_ORIGINS = True

# Elasticsearch DSL Configuration
ELASTICSEARCH_DSL = {
    'default': {
        'hosts': config('ELASTICSEARCH_HOST', default='http://localhost:9200'),
    },
}

# Override Elasticsearch index names for testing
if 'test' in sys.argv:
    ELASTICSEARCH_DSL['default']['hosts'] = config('ELASTICSEARCH_HOST', default='http://localhost:9200')

# File validation settings
ALLOWED_IMAGE_EXTENSIONS = ["jpg", "jpeg", "png"]
ALLOWED_IMAGE_MIME_TYPES = ["image/jpeg", "image/png"]
ALLOWED_IMAGE_MODES = ["RGB", "RGBA", "L"]
MAX_IMAGE_SIZE_MB = 10
MAX_DOCUMENT_SIZE_MB = 20
MAX_IMAGE_DIMENSIONS = (5000, 5000)

ALLOWED_DOCUMENT_EXTENSIONS = [
    "pdf", "doc", "docx", "txt", "odt", "rtf",
    "xls", "xlsx", "ppt", "pptx", "zip", "rar"
]

ALLOWED_DOCUMENT_MIME_TYPES = [
    "application/pdf",
    "application/msword",
    "application/vnd.openxmlformats-officedocument.wordprocessingml.document",
    "text/plain",
    "application/vnd.oasis.opendocument.text",
    "application/rtf",
    "application/vnd.ms-excel",
    "application/vnd.openxmlformats-officedocument.spreadsheetml.sheet",
    "application/vnd.ms-powerpoint",
    "application/vnd.openxmlformats-officedocument.presentationml.presentation",
    "application/zip",
    "application/x-rar-compressed",
]

# Social platform validation settings
ALLOWED_SOCIAL_PLATFORMS = {
    'facebook': ['facebook.com'],
    'twitter': ['twitter.com'],
    'linkedin': ['linkedin.com'],
    'instagram': ['instagram.com'],
    'youtube': ['youtube.com', 'youtu.be'],
    'tiktok': ['tiktok.com'],
    'telegram': ['t.me', 'telegram.me'],
}

# Logs
LOG_DIR = BASE_DIR / 'logs'
os.makedirs(LOG_DIR, exist_ok=True)

LOGGING = {
    'version': 1,
    'disable_existing_loggers': False,
    'formatters': {
        'json': {
            '()': 'pythonjsonlogger.jsonlogger.JsonFormatter',
            'format': '%(asctime)s %(levelname)s %(name)s %(message)s',
        },
        'verbose': {
            'format': '{asctime} {levelname} {name} - {message}',
            'style': '{',
        },
        'simple': {
            'format': '{levelname}: {message}',
            'style': '{',
        },
    },
    'handlers': {
        'console': {
            'class': 'logging.StreamHandler',
            'formatter': 'simple',
            'level': 'INFO',
        },
        'file_django': {
            'level': 'INFO',
            'class': 'logging.handlers.TimedRotatingFileHandler',
            'filename': os.path.join(LOG_DIR, 'django.log'),
            'when': 'midnight',
            'backupCount': 7,
            'formatter': 'verbose',
            'encoding': 'utf8',
        },
        'file_apps': {
            'level': 'DEBUG',
            'class': 'logging.handlers.TimedRotatingFileHandler',
            'filename': os.path.join(LOG_DIR, 'apps.log'),
            'when': 'midnight',
            'backupCount': 7,
            'formatter': 'verbose',
            'encoding': 'utf8',
        },
        'file_errors': {
            'level': 'ERROR',
            'class': 'logging.handlers.TimedRotatingFileHandler',
            'filename': os.path.join(LOG_DIR, 'errors.log'),
            'when': 'midnight',
            'backupCount': 7,
            'formatter': 'verbose',
            'encoding': 'utf8',
        },
        'db_file': {
            'level': 'INFO',
            'class': 'logging.handlers.TimedRotatingFileHandler',
            'filename': os.path.join(LOG_DIR, 'db_queries.log'),
            'when': 'midnight',
            'backupCount': 7,
            'formatter': 'verbose',
            'encoding': 'utf8',
        },
        'file_json': {
            'class': 'logging.handlers.TimedRotatingFileHandler',
            'filename': os.path.join(LOG_DIR, 'json_logs.log'),
            'when': 'midnight',
            'backupCount': 7,
            'formatter': 'json',
            'level': 'INFO',
            'encoding': 'utf8',
        },
    },
    'loggers': {
        'django': {
            'handlers': ['console', 'file_django', 'file_errors'],
            'level': 'INFO',
            'propagate': False,
        },
        'django.db.backends': {
            'handlers': ['console', 'db_file'],
            'level': 'INFO',
            'propagate': False,
        },
        'django.security': {
            'handlers': ['console', 'file_django'],
            'level': 'WARNING',
            'propagate': False,
        },
        'users': {
            'handlers': ['console', 'file_apps'],
            'level': 'DEBUG',
            'propagate': False,
        },
        'startups': {
            'handlers': ['console', 'file_apps'],
            'level': 'DEBUG',
            'propagate': False,
        },
        'investors': {
            'handlers': ['console', 'file_apps'],
            'level': 'DEBUG',
            'propagate': False,
        },
        'projects': {
            'handlers': ['console', 'file_apps'],
            'level': 'DEBUG',
            'propagate': False,
        },
        'communications': {
            'handlers': ['console', 'file_apps'],
            'level': 'DEBUG',
            'propagate': False,
        },
        'dashboard': {
            'handlers': ['console', 'file_apps'],
            'level': 'DEBUG',
            'propagate': False,
        },
    },
    'root': {
        'handlers': ['console', 'file_errors', 'file_json'],
        'level': 'INFO',
    },
}

# Tests
TEST_RUNNER = 'django.test.runner.DiscoverRunner'

# Celery
CELERY_BROKER_URL = 'amqp://guest:guest@localhost:5672//'
CELERY_RESULT_BACKEND = 'rpc://'

if 'test' in sys.argv:
    CELERY_TASK_ALWAYS_EAGER = True
    CELERY_TASK_EAGER_PROPAGATES = True<|MERGE_RESOLUTION|>--- conflicted
+++ resolved
@@ -100,21 +100,14 @@
         'rest_framework.authentication.TokenAuthentication',
     ),
     'DEFAULT_THROTTLE_CLASSES': [
-<<<<<<< HEAD
-        'rest_framework.throttling.AnonRateThrottle',
-        'rest_framework.throttling.ScopedRateThrottle',
-    ],
-    'DEFAULT_THROTTLE_RATES': {
-        'anon': '50/min',
-        'resend_email': '5/min',
-=======
         'rest_framework.throttling.UserRateThrottle',
         'rest_framework.throttling.AnonRateThrottle',
     ],
     'DEFAULT_THROTTLE_RATES': {
         'user': '5/minute',
         'anon': '2/minute',
->>>>>>> d1712c26
+        'resend_email': '5/min',
+        
     },
 }
 

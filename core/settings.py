--- conflicted
+++ resolved
@@ -30,8 +30,8 @@
     'rest_framework_simplejwt.token_blacklist',
     'rest_framework.authtoken',
     'djoser',
-<<<<<<< HEAD
-    'corsheaders',  # Added for CORS support
+    'django_filters',
+    'corsheaders',
     
     # OAuth
     'allauth',
@@ -80,13 +80,6 @@
 SOCIALACCOUNT_EMAIL_VERIFICATION = 'mandatory' 
 SOCIALACCOUNT_AUTO_SIGNUP = True
 
-# Custom user model
-=======
-    'django_filters',
-    'corsheaders',
-]
-
->>>>>>> 2de57587
 AUTH_USER_MODEL = 'users.User'
 
 REST_FRAMEWORK = {
@@ -119,12 +112,8 @@
 }
 
 MIDDLEWARE = [
-<<<<<<< HEAD
-    'corsheaders.middleware.CorsMiddleware',  # Added for CORS support
     "allauth.account.middleware.AccountMiddleware", #OAuth
-=======
     'corsheaders.middleware.CorsMiddleware',
->>>>>>> 2de57587
     'django.middleware.security.SecurityMiddleware',
     'django.contrib.sessions.middleware.SessionMiddleware',
     'django.middleware.common.CommonMiddleware',

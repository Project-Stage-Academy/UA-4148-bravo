--- conflicted
+++ resolved
@@ -1,9 +1,6 @@
 import os
 import sys
-<<<<<<< HEAD
-
-=======
->>>>>>> 2de57587
+
 from decouple import config
 from pathlib import Path
 from datetime import timedelta
@@ -12,7 +9,6 @@
 
 SECRET_KEY = config('SECRET_KEY')
 DEBUG = config('DEBUG', default=False, cast=bool)
-<<<<<<< HEAD
 
 ALLOWED_HOSTS = config(
     'ALLOWED_HOSTS', 
@@ -21,10 +17,6 @@
 )
 
 # Application definition
-=======
-ALLOWED_HOSTS = config('ALLOWED_HOSTS', default='127.0.0.1, localhost',
-                       cast=lambda v: [s.strip() for s in v.split(',')])
->>>>>>> 2de57587
 
 INSTALLED_APPS = [
     'django.contrib.admin',
@@ -145,10 +137,6 @@
     }
 }
 
-<<<<<<< HEAD
-# Password validation
-# https://docs.djangoproject.com/en/5.2/ref/settings/#auth-password-validators
-
 #if DEBUG:
 #    AUTH_PASSWORD_VALIDATORS = []
 #else:
@@ -170,23 +158,9 @@
         'NAME': 'users.validators.CustomPasswordValidator',
     },
 ]
-=======
-if DEBUG:
-    AUTH_PASSWORD_VALIDATORS = []
-else:
-    AUTH_PASSWORD_VALIDATORS = [
-        {'NAME': 'django.contrib.auth.password_validation.UserAttributeSimilarityValidator'},
-        {'NAME': 'django.contrib.auth.password_validation.MinimumLengthValidator'},
-        {'NAME': 'django.contrib.auth.password_validation.CommonPasswordValidator'},
-        {'NAME': 'django.contrib.auth.password_validation.NumericPasswordValidator'},
-    ]
->>>>>>> 2de57587
-
-PASSWORD_HASHERS = [
-    'django.contrib.auth.hashers.PBKDF2PasswordHasher',
-    'django.contrib.auth.hashers.Argon2PasswordHasher',
-    'django.contrib.auth.hashers.BCryptSHA256PasswordHasher',
-]
+
+# Internationalization
+# https://docs.djangoproject.com/en/5.2/topics/i18n/
 
 LANGUAGE_CODE = config('LANGUAGE_CODE', default='en-us')
 TIME_ZONE = config('TIME_ZONE', default='UTC')

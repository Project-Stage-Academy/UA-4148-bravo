import os
import sys

from decouple import config
from pathlib import Path
from datetime import timedelta
import mongoengine

BASE_DIR = Path(__file__).resolve().parent.parent

SECRET_KEY = config('SECRET_KEY')
DEBUG = config('DEBUG', default=False, cast=bool)
DOCS_ENABLED = config('DOCS_ENABLED', default=True, cast=bool)

ALLOWED_HOSTS = config(
    'ALLOWED_HOSTS',
    default='127.0.0.1, localhost, 0.0.0.0',
    cast=lambda v: [s.strip() for s in v.split(',')]
)

# Application definition

FRONTEND_URL = config('FRONTEND_URL', default='http://localhost:3000')

FRONTEND_ROUTES = {
    "verify_email": "/auth/verify-email/{user_id}/{token}/",
    "reset_password": "/password/reset/confirm/{uid}/{token}/",
}

INSTALLED_APPS = [
    'daphne',
    'channels',
    'chat',
    'django.contrib.admin',
    'django.contrib.auth',
    'django.contrib.contenttypes',
    'django.contrib.sessions',
    'django.contrib.messages',
    'django.contrib.staticfiles',
    'django.contrib.sites',
    'users',
    'investors',
    'projects',
    'startups',
    'communications',
    'dashboard',
    'investments',
    'rest_framework',
    'rest_framework_simplejwt.token_blacklist',
    'rest_framework.authtoken',
    'djoser',
    'django_filters',
    'corsheaders',

    # API schema / docs
    'drf_spectacular',
    'drf_spectacular_sidecar',

    # Elasticsearch
    'django_elasticsearch_dsl',

    # OAuth
    'allauth',
    'allauth.account',
    'allauth.socialaccount',
    'allauth.socialaccount.providers.google',
    'allauth.socialaccount.providers.github',
]

SITE_ID = 1

AUTHENTICATION_BACKENDS = [
    'users.backends.EmailBackend',
    'django.contrib.auth.backends.ModelBackend',
    'allauth.account.auth_backends.AuthenticationBackend',
]

SOCIALACCOUNT_PROVIDERS = {
    'google': {
        'APP': {
            'client_id': config('GOOGLE_CLIENT_ID'),
            'secret': config('GOOGLE_CLIENT_SECRET'),
            'key': '',
        },
        'SCOPE': ['profile', 'email'],
        'AUTH_PARAMS': {
            'access_type': 'offline',
            'prompt': 'consent',
        },
        'FETCH_USERINFO': True,
    },

    'github': {
        'APP': {
            'client_id': config('GITHUB_CLIENT_ID'),
            'secret': config('GITHUB_CLIENT_SECRET'),
            'key': '',
        },
        'SCOPE': ['user:email'],
    }
}

# Ensure email is saved and verified
SOCIALACCOUNT_EMAIL_REQUIRED = True
SOCIALACCOUNT_EMAIL_VERIFICATION = 'mandatory'
SOCIALACCOUNT_AUTO_SIGNUP = True

AUTH_USER_MODEL = 'users.User'

REST_FRAMEWORK = {
    'DEFAULT_AUTHENTICATION_CLASSES': (
        'rest_framework_simplejwt.authentication.JWTAuthentication',
        'rest_framework.authentication.TokenAuthentication',
    ),
    'DEFAULT_THROTTLE_CLASSES': [
        'rest_framework.throttling.UserRateThrottle',
        'rest_framework.throttling.AnonRateThrottle',
    ],
    'DEFAULT_THROTTLE_RATES': {
        'user': '5/minute',
        'anon': '2/minute',
        'resend_email': '5/minute',

    },
}

# drf-spectacular: use AutoSchema for OpenAPI generation
REST_FRAMEWORK.update({
    'DEFAULT_SCHEMA_CLASS': 'drf_spectacular.openapi.AutoSchema',
})

if 'test' in sys.argv:
    REST_FRAMEWORK['DEFAULT_THROTTLE_CLASSES'] = []

# drf-spectacular settings
SPECTACULAR_SETTINGS = {
    'TITLE': 'Your API',
    'DESCRIPTION': 'REST API for authentication and account management (and more).',
    'VERSION': '1.0.0',
    'SERVE_INCLUDE_SCHEMA': False,
    # gated by URLConf/env using DOCS_ENABLED
    'SERVE_PERMISSIONS': ['rest_framework.permissions.AllowAny'],
    'COMPONENT_SPLIT_REQUEST': True,
    'SECURITY': [{'bearerAuth': []}],
    'AUTHENTICATION_WHITELIST': [],
    'SWAGGER_UI_DIST': 'SIDECAR',
    'SWAGGER_UI_FAVICON_HREF': 'SIDECAR',
    'REDOC_DIST': 'SIDECAR',
    'POSTPROCESSING_HOOKS': [],
    'CONTACT': {'name': 'Team', 'email': 'support@example.com'},
    'LICENSE': {'name': 'Proprietary'},
    'SCHEMA_PATH_PREFIX': r'/api/v1',
    'SERVE_URLCONF': None,
    'ENUM_NAME_OVERRIDES': {},
    'SCHEMA_EXTENSIONS': [],
    'SECURITY_SCHEMES': {
        'bearerAuth': {
            'type': 'http',
            'scheme': 'bearer',
            'bearerFormat': 'JWT',
        }
    },
}

SIMPLE_JWT = {
    'ACCESS_TOKEN_LIFETIME': timedelta(minutes=30),
    'REFRESH_TOKEN_LIFETIME': timedelta(days=1),
    'BLACKLIST_AFTER_ROTATION': True,
    'ROTATE_REFRESH_TOKENS': True,
    'AUTH_HEADER_TYPES': ('Bearer',),
    'AUTH_TOKEN_CLASSES': (
        'rest_framework_simplejwt.tokens.AccessToken',
        'rest_framework_simplejwt.tokens.RefreshToken',
    ),
    'USER_ID_FIELD': 'user_id',
    'USER_ID_CLAIM': 'user_id',
}

DJOSER = {
    'LOGIN_FIELD': 'email',
    'USER_CREATE_PASSWORD_RETYPE': True,
    # Pass recovery
    'CUSTOM_PASSWORD_RESET_CONFIRM_URL': 'users/reset_password_confirm/{uid}/{token}',  # link for front-end developer
    'PASSWORD_RESET_TIMEOUT': 3600,
    'PASSWORD_RESET_SHOW_EMAIL_NOT_FOUND': True,

    'SEND_ACTIVATION_EMAIL': True,
    'SEND_CONFIRMATION_EMAIL': True,
    'PASSWORD_CHANGED_EMAIL_CONFIRMATION': True,
    'USERNAME_CHANGED_EMAIL_CONFIRMATION': True,
    'PASSWORD_RESET_CONFIRM_URL': 'password/reset/confirm/{uid}/{token}',
    'USERNAME_RESET_CONFIRM_URL': 'email/reset/confirm/{uid}/{token}',
    'ACTIVATION_URL': 'activate/{uid}/{token}',
    'SERIALIZERS': {
        'user_create': 'users.serializers.CustomUserCreateSerializer',
        'user': 'users.serializers.CustomUserSerializer',
        'current_user': 'users.serializers.CustomUserSerializer',
        'activation': 'djoser.serializers.ActivationSerializer',
    },
    'EMAIL': {
        'activation': 'djoser.email.ActivationEmail',
        'confirmation': 'djoser.email.ConfirmationEmail',
    },
    'USER_ID_FIELD': 'user_id',
}

if DEBUG:
    EMAIL_BACKEND = 'django.core.mail.backends.console.EmailBackend'  # Email Configuration (for development)
    DEFAULT_FROM_EMAIL = 'noreply@yourdomain.com'
else:
    EMAIL_BACKEND = 'django.core.mail.backends.smtp.EmailBackend'
    EMAIL_HOST = config('EMAIL_HOST')
    EMAIL_PORT = 587
    EMAIL_HOST_USER = config('EMAIL_HOST_USER')
    EMAIL_HOST_PASSWORD = config('EMAIL_HOST_PASSWORD')
    EMAIL_USE_TLS = True
    DEFAULT_FROM_EMAIL = config('DEFAULT_FROM_EMAIL', default=EMAIL_HOST_USER)

MIDDLEWARE = [
    "allauth.account.middleware.AccountMiddleware",  # OAuth
    'corsheaders.middleware.CorsMiddleware',
    'django.middleware.security.SecurityMiddleware',
    'django.contrib.sessions.middleware.SessionMiddleware',
    'django.middleware.common.CommonMiddleware',
    'django.middleware.csrf.CsrfViewMiddleware',
    'django.contrib.auth.middleware.AuthenticationMiddleware',
    'django.contrib.messages.middleware.MessageMiddleware',
    'django.middleware.clickjacking.XFrameOptionsMiddleware',
]

ROOT_URLCONF = 'core.urls'

TEMPLATES = [
    {
        'BACKEND': 'django.template.backends.django.DjangoTemplates',
        'DIRS': [BASE_DIR / 'templates'],
        'APP_DIRS': True,
        'OPTIONS': {
            'context_processors': [
                'django.template.context_processors.debug',
                'django.template.context_processors.request',
                'django.contrib.auth.context_processors.auth',
                'django.contrib.messages.context_processors.messages',
            ],
        },
    },
]

WSGI_APPLICATION = 'core.wsgi.application'

DATABASES = {
    'default': {
        'ENGINE': 'django.db.backends.postgresql',
        'NAME': config('DB_NAME'),
        'USER': config('DB_USER'),
        'PASSWORD': config('DB_PASSWORD'),
        'HOST': config('DB_HOST', default='localhost'),
        'PORT': config('DB_PORT', default='5432'),
    }
}

# if DEBUG:
#    AUTH_PASSWORD_VALIDATORS = []
# else:
AUTH_PASSWORD_VALIDATORS = [
    {
        'NAME': 'django.contrib.auth.password_validation.UserAttributeSimilarityValidator',
    },
    {
        'NAME': 'django.contrib.auth.password_validation.MinimumLengthValidator',
        'OPTIONS': {'min_length': 8}
    },
    {
        'NAME': 'django.contrib.auth.password_validation.CommonPasswordValidator',
    },
    {
        'NAME': 'django.contrib.auth.password_validation.NumericPasswordValidator',
    },
    {
        'NAME': 'users.validators.CustomPasswordValidator',
    },
]

# Internationalization
# https://docs.djangoproject.com/en/5.2/topics/i18n/

LANGUAGE_CODE = config('LANGUAGE_CODE', default='en-us')
TIME_ZONE = config('TIME_ZONE', default='UTC')
USE_I18N = True
USE_TZ = True

STATIC_URL = 'static/'
STATIC_ROOT = os.path.join(BASE_DIR, 'staticfiles')
STATICFILES_DIRS = [os.path.join(BASE_DIR, 'static')]

MEDIA_URL = '/media/'
MEDIA_ROOT = BASE_DIR / 'media'

DEFAULT_AUTO_FIELD = 'django.db.models.BigAutoField'

# CORS configuration for local development
CORS_ALLOWED_ORIGINS = [
    "http://127.0.0.1:8000",
    "http://localhost:8000",
<<<<<<< HEAD
    "http://127.0.0.1:3000",
    "http://localhost:3000",
]

=======
    "http://localhost:3000",
    "http://127.0.0.1:3000",
]

# Allow cookies/credentials to be sent with cross-origin requests
>>>>>>> e7114a24
CORS_ALLOW_CREDENTIALS = True

# Elasticsearch DSL Configuration
ELASTICSEARCH_DSL = {
    'default': {
        'hosts': config('ELASTICSEARCH_HOST', default='http://localhost:9200'),
    },
}

# Override Elasticsearch index names for testing
if 'users' in sys.argv:
    ELASTICSEARCH_DSL['default']['hosts'] = config('ELASTICSEARCH_HOST', default='http://localhost:9200')

# File validation settings
ALLOWED_IMAGE_EXTENSIONS = ["jpg", "jpeg", "png"]
ALLOWED_IMAGE_MIME_TYPES = ["image/jpeg", "image/png"]
ALLOWED_IMAGE_MODES = ["RGB", "RGBA", "L"]
MAX_IMAGE_SIZE_MB = 10
MAX_DOCUMENT_SIZE_MB = 20
MAX_IMAGE_DIMENSIONS = (5000, 5000)

ALLOWED_DOCUMENT_EXTENSIONS = [
    "pdf", "doc", "docx", "txt", "odt", "rtf",
    "xls", "xlsx", "ppt", "pptx", "zip", "rar"
]

ALLOWED_DOCUMENT_MIME_TYPES = [
    "application/pdf",
    "application/msword",
    "application/vnd.openxmlformats-officedocument.wordprocessingml.document",
    "text/plain",
    "application/vnd.oasis.opendocument.text",
    "application/rtf",
    "application/vnd.ms-excel",
    "application/vnd.openxmlformats-officedocument.spreadsheetml.sheet",
    "application/vnd.ms-powerpoint",
    "application/vnd.openxmlformats-officedocument.presentationml.presentation",
    "application/zip",
    "application/x-rar-compressed",
]

# Social platform validation settings
ALLOWED_SOCIAL_PLATFORMS = {
    'facebook': ['facebook.com'],
    'twitter': ['twitter.com'],
    'linkedin': ['linkedin.com'],
    'instagram': ['instagram.com'],
    'youtube': ['youtube.com', 'youtu.be'],
    'tiktok': ['tiktok.com'],
    'telegram': ['t.me', 'telegram.me'],
}

# Communications app: notification types seeding configuration
COMMUNICATIONS_NOTIFICATION_TYPES = [
    {
        'code': 'startup_saved',
        'name': 'Startup Saved',
        'description': 'Notification when a user saves a startup to their favorites',
        'default_frequency': 'immediate',
        'is_active': True,
    },
    {
        'code': 'project_followed',
        'name': 'Project Followed',
        'description': 'Notification when a user follows a project',
        'default_frequency': 'immediate',
        'is_active': True,
    },
    {
        'code': 'message_received',
        'name': 'Message Received',
        'description': 'Notification when a user receives a new message',
        'default_frequency': 'immediate',
        'is_active': True,
    },
    {
        'code': 'project_updated',
        'name': 'Project Updated',
        'description': 'Notification when a followed project is updated',
        'default_frequency': 'daily_digest',
        'is_active': True,
    },
]

FORBIDDEN_WORDS_SET = {
    "spam", "scam", "xxx", "viagra", "free money", "lottery", "bitcoin",
    "crypto", "click here", "subscribe", "buy now", "offer", "promotion",
    "gamble", "casino", "adult", "nsfw", "sex", "porn", "nude"
}

# Logs
LOG_DIR = BASE_DIR / 'logs'
LOG_DIR.mkdir(exist_ok=True)

LOGGING = {
    'version': 1,
    'disable_existing_loggers': False,
    'formatters': {
        'json': {
            '()': 'pythonjsonlogger.json.JsonFormatter',
            'format': '%(asctime)s %(levelname)s %(name)s %(message)s',
        },
        'verbose': {
            'format': '{asctime} {levelname} {name} - {message}',
            'style': '{',
        },
        'simple': {
            'format': '{levelname}: {message}',
            'style': '{',
        },
    },
    'handlers': {
        'console': {
            'class': 'logging.StreamHandler',
            'formatter': 'simple',
            'level': 'INFO',
        },
        'file_django': {
            'level': 'INFO',
            'class': 'concurrent_log_handler.ConcurrentRotatingFileHandler',
            'filename': os.path.join(LOG_DIR, 'django.log'),
            'backupCount': 7,
            'formatter': 'verbose',
            'encoding': 'utf-8',
            'mode': 'a',
            'delay': True,
        },
        'file_apps': {
            'level': 'DEBUG',
            'class': 'concurrent_log_handler.ConcurrentRotatingFileHandler',
            'filename': os.path.join(LOG_DIR, 'apps.log'),
            'backupCount': 7,
            'formatter': 'verbose',
            'encoding': 'utf-8',
            'mode': 'a',
            'delay': True,
        },
        'file_errors': {
            'level': 'ERROR',
            'class': 'concurrent_log_handler.ConcurrentRotatingFileHandler',
            'filename': os.path.join(LOG_DIR, 'errors.log'),
            'backupCount': 7,
            'formatter': 'verbose',
            'encoding': 'utf-8',
            'mode': 'a',
            'delay': True,
        },
        'db_file': {
            'level': 'INFO',
            'class': 'concurrent_log_handler.ConcurrentRotatingFileHandler',
            'filename': os.path.join(LOG_DIR, 'db_queries.log'),
            'backupCount': 7,
            'formatter': 'verbose',
            'encoding': 'utf-8',
            'mode': 'a',
            'delay': True,
        },
        'file_json': {
            'class': 'concurrent_log_handler.ConcurrentRotatingFileHandler',
            'filename': os.path.join(LOG_DIR, 'json_logs.log'),
            'backupCount': 7,
            'formatter': 'json',
            'level': 'INFO',
            'encoding': 'utf-8',
            'mode': 'a',
            'delay': True,
        },
    },
    'loggers': {
        'django': {
            'handlers': ['console', 'file_django', 'file_errors'],
            'level': 'INFO',
            'propagate': False,
        },
        'django.db.backends': {
            'handlers': ['console', 'db_file'],
            'level': 'INFO',
            'propagate': False,
        },
        'django.security': {
            'handlers': ['console', 'file_django'],
            'level': 'WARNING',
            'propagate': False,
        },
        'users': {
            'handlers': ['console', 'file_apps'],
            'level': 'DEBUG',
            'propagate': False,
        },
        'startups': {
            'handlers': ['console', 'file_apps'],
            'level': 'DEBUG',
            'propagate': False,
        },
        'investors': {
            'handlers': ['console', 'file_apps'],
            'level': 'DEBUG',
            'propagate': False,
        },
        'projects': {
            'handlers': ['console', 'file_apps'],
            'level': 'DEBUG',
            'propagate': False,
        },
        'communications': {
            'handlers': ['console', 'file_apps'],
            'level': 'DEBUG',
            'propagate': False,
        },
        'dashboard': {
            'handlers': ['console', 'file_apps'],
            'level': 'DEBUG',
            'propagate': False,
        },
    },
    'root': {
        'handlers': ['console', 'file_errors', 'file_json'],
        'level': 'INFO',
    },
}

# Celery
CELERY_BROKER_URL = "redis://redis:6379/0"
CELERY_RESULT_BACKEND = "redis://redis:6379/0"

if 'test' in sys.argv:
    CELERY_TASK_ALWAYS_EAGER = True
    CELERY_TASK_EAGER_PROPAGATES = True

# Chat
ASGI_APPLICATION = "core.asgi.application"
REDIS_HOST = os.getenv("REDIS_HOST", "127.0.0.1")
REDIS_PORT = int(os.getenv("REDIS_PORT", 6379))
CHANNEL_LAYERS = {
    "default": {
        "BACKEND": "channels_redis.core.RedisChannelLayer",
        "CONFIG": {
            "hosts": [(REDIS_HOST, REDIS_PORT)],
        },
    },
}

MONGO_DB = os.getenv("MONGO_DB", "chat")
MONGO_HOST = os.getenv("MONGO_HOST", "127.0.0.1")
MONGO_PORT = int(os.getenv("MONGO_PORT") or 27017)

mongoengine.connect(
    db=MONGO_DB,
    host=MONGO_HOST,
    port=MONGO_PORT,
    serverSelectionTimeoutMS=5000
)

# Tests
TEST_RUNNER = 'django.test.runner.DiscoverRunner'<|MERGE_RESOLUTION|>--- conflicted
+++ resolved
@@ -302,18 +302,11 @@
 CORS_ALLOWED_ORIGINS = [
     "http://127.0.0.1:8000",
     "http://localhost:8000",
-<<<<<<< HEAD
-    "http://127.0.0.1:3000",
-    "http://localhost:3000",
-]
-
-=======
     "http://localhost:3000",
     "http://127.0.0.1:3000",
 ]
 
 # Allow cookies/credentials to be sent with cross-origin requests
->>>>>>> e7114a24
 CORS_ALLOW_CREDENTIALS = True
 
 # Elasticsearch DSL Configuration

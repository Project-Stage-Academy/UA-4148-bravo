--- conflicted
+++ resolved
@@ -13,59 +13,39 @@
 
 from .healthcheck import elasticsearch_healthcheck
 from drf_spectacular.views import SpectacularAPIView, SpectacularRedocView, SpectacularSwaggerView
-<<<<<<< HEAD
 from rest_framework_simplejwt.views import TokenRefreshView
 from users.views import (
     CustomTokenObtainPairView,
     UserRegistrationView,
     VerifyEmailView,
     TokenBlacklistView,
+    OAuthTokenObtainPairView,
+    ResendEmailView,
 )
 
 # Grouped API endpoints under versioned path
 api_urlpatterns = [
-    # User-specific endpoints
+    # User endpoints
     path('users/', include('users.urls')),
 
-=======
-from rest_framework_simplejwt.views import TokenRefreshView, TokenBlacklistView
-from users.views import CustomTokenObtainPairView, UserRegistrationView, VerifyEmailView, OAuthTokenObtainPairView, ResendEmailView
-
-# API endpoints grouped by app
-api_urlpatterns = [
-
-    # User authentication endpoints
-    path('users/', include('users.urls')),  # User-specific endpoints
-    
->>>>>>> b65e1b39
     # Authentication endpoints
     path('auth/register/', UserRegistrationView.as_view(), name='user_register'),
     path('auth/jwt/create/', CustomTokenObtainPairView.as_view(), name='jwt-create'),
     path('auth/jwt/refresh/', TokenRefreshView.as_view(), name='jwt-refresh'),
     path('auth/jwt/logout/', TokenBlacklistView.as_view(), name='token_blacklist'),
-<<<<<<< HEAD
     path('auth/verify-email/<int:user_id>/<str:token>/', VerifyEmailView.as_view(), name='verify-email'),
-=======
-    path('auth/verify-email/<int:user_id>/<str:token>/', 
-        VerifyEmailView.as_view(), 
-        name='verify-email'),
     path('auth/resend-email/', ResendEmailView.as_view(), name='resend-email'),
-    
+
     # Custom OAuth endpoint
-    path('oauth/login/', OAuthTokenObtainPairView.as_view(), name="oauth_login"),    
-    
->>>>>>> b65e1b39
+    path('oauth/login/', OAuthTokenObtainPairView.as_view(), name="oauth_login"),
 
     # App-specific endpoints
     path('projects/', include('projects.urls')),
     path('startups/', include('startups.urls')),
     path('investors/', include('investors.urls')),
-<<<<<<< HEAD
 
     # OAuth endpoints
     path('accounts/', include('allauth.urls')),
-=======
->>>>>>> b65e1b39
 ]
 
 urlpatterns = [

"""
URL configuration for core project.

Routes are organized by app and follow RESTful naming conventions.
All API endpoints use plural nouns for consistency.
Versioning is applied via 'api/v1/' to support future evolution.
"""

from django.contrib import admin
from django.urls import path, include
from django.conf import settings
from .healthcheck import elasticsearch_healthcheck
from drf_spectacular.views import SpectacularAPIView, SpectacularRedocView, SpectacularSwaggerView
from rest_framework_simplejwt.views import TokenRefreshView
from users.views import CustomTokenObtainPairView, UserRegistrationView, VerifyEmailView

# Grouped API endpoints under versioned path
api_urlpatterns = [
<<<<<<< HEAD
    # User authentication
    path('users/', include('users.urls')),
    path('register/', UserRegistrationView.as_view(), name='user_register'),
    path('login/', CustomTokenObtainPairView.as_view(), name='custom_login'),

    # Djoser endpoints
    path('auth/', include('djoser.urls')),
    path('auth/', include('djoser.urls.jwt')),

    # Custom JWT endpoints
    path('auth/jwt/create/', CustomTokenObtainPairView.as_view(), name='jwt-create'),
    path('auth/jwt/refresh/', TokenRefreshView.as_view(), name='jwt-refresh'),

    # Email verification
    path('auth/verify-email/<int:user_id>/<str:token>/', VerifyEmailView.as_view(), name='verify-email'),
=======
    # User authentication endpoints
    path('users/', include('users.urls')),  # User-specific endpoints
    
    # Authentication endpoints
    path('auth/register/', UserRegistrationView.as_view(), name='user_register'),
    path('auth/jwt/create/', CustomTokenObtainPairView.as_view(), name='jwt-create'),
    path('auth/jwt/refresh/', TokenRefreshView.as_view(), name='jwt-refresh'),
    path('auth/jwt/logout/', TokenBlacklistView.as_view(), name='token_blacklist'),
    path('auth/verify-email/<int:user_id>/<str:token>/', 
        VerifyEmailView.as_view(), 
        name='verify-email'),
    
>>>>>>> 29354e87

    # App-specific endpoints
    path('projects/', include('projects.urls')),
    path('startups/', include('startups.urls')),
    path('investors/', include('investors.urls')),
<<<<<<< HEAD

    # OAuth
=======
  
    # OAuth endpoints
>>>>>>> 29354e87
    path('accounts/', include('allauth.urls')),
]

urlpatterns = [
    path('admin/', admin.site.urls),
    path('api/v1/', include(api_urlpatterns)),  # Only versioned API path is used

    # API schema and docs
    path('api/schema/', SpectacularAPIView.as_view(), name='schema'),
    path('api/schema/swagger-ui/', SpectacularSwaggerView.as_view(url_name='schema'), name='swagger-ui'),
    path('api/schema/redoc/', SpectacularRedocView.as_view(url_name='schema'), name='redoc'),

    # Healthcheck
    path('health/elasticsearch/', elasticsearch_healthcheck),
    path('accounts/', include('allauth.urls')),
]

# Serve static and media files only during local development.
# In production, use a web server (e.g., Nginx) or object storage (e.g., AWS S3).
if settings.DEBUG:
    from django.conf.urls.static import static

    urlpatterns += static(settings.STATIC_URL, document_root=settings.STATIC_ROOT)
    urlpatterns += static(settings.MEDIA_URL, document_root=settings.MEDIA_ROOT)
<|MERGE_RESOLUTION|>--- conflicted
+++ resolved
@@ -12,52 +12,31 @@
 from .healthcheck import elasticsearch_healthcheck
 from drf_spectacular.views import SpectacularAPIView, SpectacularRedocView, SpectacularSwaggerView
 from rest_framework_simplejwt.views import TokenRefreshView
-from users.views import CustomTokenObtainPairView, UserRegistrationView, VerifyEmailView
+from users.views import (
+    CustomTokenObtainPairView,
+    UserRegistrationView,
+    VerifyEmailView,
+    TokenBlacklistView,
+)
 
 # Grouped API endpoints under versioned path
 api_urlpatterns = [
-<<<<<<< HEAD
-    # User authentication
+    # User-specific endpoints
     path('users/', include('users.urls')),
-    path('register/', UserRegistrationView.as_view(), name='user_register'),
-    path('login/', CustomTokenObtainPairView.as_view(), name='custom_login'),
 
-    # Djoser endpoints
-    path('auth/', include('djoser.urls')),
-    path('auth/', include('djoser.urls.jwt')),
-
-    # Custom JWT endpoints
-    path('auth/jwt/create/', CustomTokenObtainPairView.as_view(), name='jwt-create'),
-    path('auth/jwt/refresh/', TokenRefreshView.as_view(), name='jwt-refresh'),
-
-    # Email verification
-    path('auth/verify-email/<int:user_id>/<str:token>/', VerifyEmailView.as_view(), name='verify-email'),
-=======
-    # User authentication endpoints
-    path('users/', include('users.urls')),  # User-specific endpoints
-    
     # Authentication endpoints
     path('auth/register/', UserRegistrationView.as_view(), name='user_register'),
     path('auth/jwt/create/', CustomTokenObtainPairView.as_view(), name='jwt-create'),
     path('auth/jwt/refresh/', TokenRefreshView.as_view(), name='jwt-refresh'),
     path('auth/jwt/logout/', TokenBlacklistView.as_view(), name='token_blacklist'),
-    path('auth/verify-email/<int:user_id>/<str:token>/', 
-        VerifyEmailView.as_view(), 
-        name='verify-email'),
-    
->>>>>>> 29354e87
+    path('auth/verify-email/<int:user_id>/<str:token>/', VerifyEmailView.as_view(), name='verify-email'),
 
     # App-specific endpoints
     path('projects/', include('projects.urls')),
     path('startups/', include('startups.urls')),
     path('investors/', include('investors.urls')),
-<<<<<<< HEAD
 
-    # OAuth
-=======
-  
     # OAuth endpoints
->>>>>>> 29354e87
     path('accounts/', include('allauth.urls')),
 ]
 

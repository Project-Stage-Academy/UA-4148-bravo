--- conflicted
+++ resolved
@@ -13,23 +13,16 @@
 from .healthcheck import elasticsearch_healthcheck
 from drf_spectacular.views import SpectacularAPIView, SpectacularRedocView, SpectacularSwaggerView
 
-<<<<<<< HEAD
-
-=======
 # API endpoints grouped by app
->>>>>>> e75f9e6c
 api_urlpatterns = [
     # User authentication endpoints
     path('users/', include('users.urls')),
 
     # Project-related endpoints
     path('projects/', include('projects.urls')),
-<<<<<<< HEAD
     
     # Startup-related endpoints
     path('startups/', include('startups.urls')),
-=======
->>>>>>> e75f9e6c
 
     # Profile-related endpoints
     path('profiles/', include('profiles.urls')),
@@ -37,23 +30,13 @@
 
 urlpatterns = [
     path('admin/', admin.site.urls),
-<<<<<<< HEAD
-    path('api/v1/', include(api_urlpatterns)), 
+    path('api/v1/', include(api_urlpatterns)),  # Versioned API path
     path('api/schema/', SpectacularAPIView.as_view(), name='schema'),
     path('api/schema/swagger-ui/', SpectacularSwaggerView.as_view(url_name='schema'), name='swagger-ui'),
     path('api/schema/redoc/', SpectacularRedocView.as_view(url_name='schema'), name='redoc'),
     path('health/elasticsearch/', elasticsearch_healthcheck),
-=======
-    path('api/v1/', include(api_urlpatterns)),  # Versioned API path
->>>>>>> e75f9e6c
 ]
 
 if settings.DEBUG:
     urlpatterns += static(settings.STATIC_URL, document_root=settings.STATIC_ROOT)
-<<<<<<< HEAD
-    urlpatterns += static(settings.MEDIA_URL, document_root=settings.MEDIA_ROOT)
-=======
-    urlpatterns += static(settings.MEDIA_URL, document_root=settings.MEDIA_ROOT)
-
-
->>>>>>> e75f9e6c
+    urlpatterns += static(settings.MEDIA_URL, document_root=settings.MEDIA_ROOT)
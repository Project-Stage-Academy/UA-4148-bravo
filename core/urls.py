--- conflicted
+++ resolved
@@ -19,12 +19,6 @@
     path('users/', include('users.urls')),
 
     # Project-related endpoints
-<<<<<<< HEAD
-    path('api/projects/', include('projects.urls')),
-
-    # OAuth endpoints
-    path('api/accounts/', include('allauth.urls')),
-=======
     path('projects/', include('projects.urls')),
     
     # Startup-related endpoints
@@ -32,6 +26,9 @@
 
     # Profile-related endpoints
     path('profiles/', include('profiles.urls')),
+  
+    # OAuth endpoints
+    path('api/accounts/', include('allauth.urls')),
 ]
 
 urlpatterns = [
@@ -41,7 +38,6 @@
     path('api/schema/swagger-ui/', SpectacularSwaggerView.as_view(url_name='schema'), name='swagger-ui'),
     path('api/schema/redoc/', SpectacularRedocView.as_view(url_name='schema'), name='redoc'),
     path('health/elasticsearch/', elasticsearch_healthcheck),
->>>>>>> 2de57587
 ]
 
 if settings.DEBUG:

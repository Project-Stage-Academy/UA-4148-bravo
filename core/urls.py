--- conflicted
+++ resolved
@@ -17,28 +17,7 @@
 
 # API endpoints grouped by app
 api_urlpatterns = [
-<<<<<<< HEAD
-     # User authentication endpoints
-    path('users/', include('users.urls')),
 
-    # API endpoints
-    path('api/register/', UserRegistrationView.as_view(), name='user_register'),
-    path('api/login/', CustomTokenObtainPairView.as_view(), name='custom_login'),
-
-    # Djoser authentication endpoints
-    path('api/auth/', include('djoser.urls')),
-    path('api/auth/', include('djoser.urls.jwt')),
-
-    # Custom JWT endpoints
-    path('api/auth/jwt/create/', CustomTokenObtainPairView.as_view(), name='jwt-create'),
-    path('api/auth/jwt/refresh/', TokenRefreshView.as_view(), name='jwt-refresh'),
-
-    # Custom OAuth endpoints
-    path('oauth/login/', OAuthTokenObtainPairView.as_view(), name="oauth_login"),
-
-    # Email verification
-    path('api/auth/verify-email/<int:user_id>/<str:token>/', 
-=======
     # User authentication endpoints
     path('users/', include('users.urls')),  # User-specific endpoints
     
@@ -48,9 +27,10 @@
     path('auth/jwt/refresh/', TokenRefreshView.as_view(), name='jwt-refresh'),
     path('auth/jwt/logout/', TokenBlacklistView.as_view(), name='token_blacklist'),
     path('auth/verify-email/<int:user_id>/<str:token>/', 
->>>>>>> 29354e87
         VerifyEmailView.as_view(), 
         name='verify-email'),
+    # Custom OAuth endpoint
+    path('oauth/login/', OAuthTokenObtainPairView.as_view(), name="oauth_login"),    
     
 
     # Project-related endpoints
@@ -61,12 +41,6 @@
 
     # Investor-related endpoints
     path('investors/', include('investors.urls')),
-  
-<<<<<<< HEAD
-=======
-    # OAuth endpoints
-    path('accounts/', include('allauth.urls')),
->>>>>>> 29354e87
 ]
 
 urlpatterns = [

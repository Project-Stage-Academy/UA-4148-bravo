"""
URL configuration for core project.

The `urlpatterns` list routes URLs to views. For more information please see:
    https://docs.djangoproject.com/en/5.2/topics/http/urls/
Examples:
Function views
    1. Add an import:  from my_app import views
    2. Add a URL to urlpatterns:  path('', views.home, name='home')
Class-based views
    1. Add an import:  from other_app.views import Home
    2. Add a URL to urlpatterns:  path('', Home.as_view(), name='home')
Including another URLconf
    1. Import the include() function: from django.urls import include, path
    2. Add a URL to urlpatterns:  path('blog/', include('blog.urls'))
"""
from django.contrib import admin
from django.urls import path, include
from django.conf import settings
from django.conf.urls.static import static

urlpatterns = [
    path('admin/', admin.site.urls),
<<<<<<< HEAD
]

if settings.DEBUG:
    urlpatterns += (
            static(settings.STATIC_URL, document_root=settings.STATIC_ROOT) +
            static(settings.MEDIA_URL, document_root=settings.MEDIA_ROOT)
    )
=======
    path('api/users/', include('users.urls')),
    path('api/projects/', include('projects.urls')),
] + static(settings.STATIC_URL, document_root=settings.STATIC_ROOT)
>>>>>>> c6dcaef5
<|MERGE_RESOLUTION|>--- conflicted
+++ resolved
@@ -21,16 +21,12 @@
 
 urlpatterns = [
     path('admin/', admin.site.urls),
-<<<<<<< HEAD
+    path('api/users/', include('users.urls')),
+    path('api/projects/', include('projects.urls'))
 ]
 
 if settings.DEBUG:
     urlpatterns += (
             static(settings.STATIC_URL, document_root=settings.STATIC_ROOT) +
             static(settings.MEDIA_URL, document_root=settings.MEDIA_ROOT)
-    )
-=======
-    path('api/users/', include('users.urls')),
-    path('api/projects/', include('projects.urls')),
-] + static(settings.STATIC_URL, document_root=settings.STATIC_ROOT)
->>>>>>> c6dcaef5
+    )
"""
URL configuration for core project.

Routes are organized by app and follow RESTful naming conventions.
All API endpoints use plural nouns for consistency.
Versioning is applied via 'api/v1/' to support future evolution.
"""

from django.contrib import admin
from django.urls import path, include
from django.conf import settings
from django.conf.urls.static import static
from .healthcheck import elasticsearch_healthcheck
from drf_spectacular.views import SpectacularAPIView, SpectacularRedocView, SpectacularSwaggerView
from rest_framework_simplejwt.views import TokenRefreshView, TokenBlacklistView
from users.views import CustomTokenObtainPairView, UserRegistrationView, VerifyEmailView

# API endpoints grouped by app
api_urlpatterns = [
<<<<<<< HEAD
     # User authentication endpoints
    path('users/', include('users.urls')),

    # API endpoints
    #
    # Register
    # URL: /api/v1/auth/register/
    # Req: { email, first_name, last_name, password, password2 }
    # Res: 201 { status, message, user_id, email }
    #
    # Resend register email
    # URL: /api/v1/auth/register/resend/
    # Req: { email, userId }
    # Res: 201 { status, message, user_id, email }
    #
    # Me
    # URL: /api/v1/auth/me/
    # Req: {}
    # Res: 200 { id, email, role, ... }
    #
    # Password reset
    # URL: /api/v1/auth/password/reset/
    # Req: { email }
    # Res: 200
    #
    # Password reset confirm
    # URL: /api/v1/auth/password/reset/confirm/
    # Req: { uid, token, new_password }
    # Res: 200

    path('auth/register/', UserRegistrationView.as_view(), name='user_register'),
    #path('auth/register/resend', , name='user_register'),
    path('auth/me/', CustomTokenObtainPairView.as_view(), name='custom_login'),
    #path('auth/password/reset/', , name='password_reset'),
    #path('auth/password/reset/confirm/', , name='password_reset_confirm'),

    # Djoser authentication endpoints
    path('auth/', include('djoser.urls')),
    path('auth/', include('djoser.urls.jwt')),

    # Custom JWT endpoints
    #
    # Create
    # URL: /api/v1/auth/jwt/create/
    # Req: { email, password }
    # Res: 200 { access, refresh }
    #
    # Refresh
    # URL: /api/v1/auth/jwt/refresh/
    # Req: { refresh }
    # Res: 200 { access }
    #
    # Blacklist
    # URL: /api/v1/auth/jwt/blacklist/
    # Req: { refresh }
    # Res: 205

    path('auth/jwt/create/', CustomTokenObtainPairView.as_view(), name='jwt-create'),
    path('auth/jwt/refresh/', TokenRefreshView.as_view(), name='jwt-refresh'),
    path('auth/jwt/blacklist/', TokenBlacklistView.as_view(), name='token_blacklist'),

    # Email verification
    path('auth/verify-email/<int:user_id>/<str:token>/',
=======
    # User authentication endpoints
    path('users/', include('users.urls')),  # User-specific endpoints
    
    # Authentication endpoints
    path('auth/register/', UserRegistrationView.as_view(), name='user_register'),
    path('auth/jwt/create/', CustomTokenObtainPairView.as_view(), name='jwt-create'),
    path('auth/jwt/refresh/', TokenRefreshView.as_view(), name='jwt-refresh'),
    path('auth/jwt/logout/', TokenBlacklistView.as_view(), name='token_blacklist'),
    path('auth/verify-email/<int:user_id>/<str:token>/', 
>>>>>>> 92e480e5
        VerifyEmailView.as_view(), 
        name='verify-email'),
    

    # Project-related endpoints
    path('projects/', include('projects.urls')),

    # Startup-related endpoints
    path('startups/', include('startups.urls')),

    # Investor-related endpoints
    path('investors/', include('investors.urls')),
  
    # OAuth endpoints
    path('accounts/', include('allauth.urls')),
]

urlpatterns = [
    path('admin/', admin.site.urls),
    path('api/v1/', include(api_urlpatterns)),  # Versioned API path
    path('api/schema/', SpectacularAPIView.as_view(), name='schema'),
    path('api/schema/swagger-ui/', SpectacularSwaggerView.as_view(url_name='schema'), name='swagger-ui'),
    path('api/schema/redoc/', SpectacularRedocView.as_view(url_name='schema'), name='redoc'),
    path('health/elasticsearch/', elasticsearch_healthcheck),
    path('accounts/', include('allauth.urls')),
]

if settings.DEBUG:
    urlpatterns += static(settings.STATIC_URL, document_root=settings.STATIC_ROOT)
    urlpatterns += static(settings.MEDIA_URL, document_root=settings.MEDIA_ROOT)<|MERGE_RESOLUTION|>--- conflicted
+++ resolved
@@ -17,7 +17,6 @@
 
 # API endpoints grouped by app
 api_urlpatterns = [
-<<<<<<< HEAD
      # User authentication endpoints
     path('users/', include('users.urls')),
 
@@ -81,20 +80,8 @@
 
     # Email verification
     path('auth/verify-email/<int:user_id>/<str:token>/',
-=======
-    # User authentication endpoints
-    path('users/', include('users.urls')),  # User-specific endpoints
-    
-    # Authentication endpoints
-    path('auth/register/', UserRegistrationView.as_view(), name='user_register'),
-    path('auth/jwt/create/', CustomTokenObtainPairView.as_view(), name='jwt-create'),
-    path('auth/jwt/refresh/', TokenRefreshView.as_view(), name='jwt-refresh'),
-    path('auth/jwt/logout/', TokenBlacklistView.as_view(), name='token_blacklist'),
-    path('auth/verify-email/<int:user_id>/<str:token>/', 
->>>>>>> 92e480e5
         VerifyEmailView.as_view(), 
         name='verify-email'),
-    
 
     # Project-related endpoints
     path('projects/', include('projects.urls')),
@@ -106,7 +93,7 @@
     path('investors/', include('investors.urls')),
   
     # OAuth endpoints
-    path('accounts/', include('allauth.urls')),
+    path('api/accounts/', include('allauth.urls')),
 ]
 
 urlpatterns = [
@@ -116,7 +103,6 @@
     path('api/schema/swagger-ui/', SpectacularSwaggerView.as_view(url_name='schema'), name='swagger-ui'),
     path('api/schema/redoc/', SpectacularRedocView.as_view(url_name='schema'), name='redoc'),
     path('health/elasticsearch/', elasticsearch_healthcheck),
-    path('accounts/', include('allauth.urls')),
 ]
 
 if settings.DEBUG:

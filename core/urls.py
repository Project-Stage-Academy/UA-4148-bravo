"""
URL configuration for core project.

Routes are organized by app and follow RESTful naming conventions.
All API endpoints use plural nouns for consistency.
Versioning is applied via 'api/v1/' to support future evolution.
"""

from django.contrib import admin
from django.urls import path, include
from django.conf import settings
from django.conf.urls.static import static
from .healthcheck import elasticsearch_healthcheck
from drf_spectacular.views import SpectacularAPIView, SpectacularRedocView, SpectacularSwaggerView
from rest_framework_simplejwt.views import TokenRefreshView, TokenBlacklistView
<<<<<<< HEAD
from users.views import CustomTokenObtainPairView, UserRegistrationView, VerifyEmailView, ResendEmailView
=======
from users.views import CustomTokenObtainPairView, UserRegistrationView, VerifyEmailView, OAuthTokenObtainPairView
>>>>>>> c96c9e19

# API endpoints grouped by app
api_urlpatterns = [

    # User authentication endpoints
    path('users/', include('users.urls')),  # User-specific endpoints
    
    # Authentication endpoints
    path('auth/register/', UserRegistrationView.as_view(), name='user_register'),
    path('auth/jwt/create/', CustomTokenObtainPairView.as_view(), name='jwt-create'),
    path('auth/jwt/refresh/', TokenRefreshView.as_view(), name='jwt-refresh'),
    path('auth/jwt/logout/', TokenBlacklistView.as_view(), name='token_blacklist'),
    path('auth/verify-email/<int:user_id>/<str:token>/', 
        VerifyEmailView.as_view(), 
        name='verify-email'),
<<<<<<< HEAD
    path('auth/resend-email/', ResendEmailView.as_view(), name='resend-email'),
=======
    # Custom OAuth endpoint
    path('oauth/login/', OAuthTokenObtainPairView.as_view(), name="oauth_login"),    
>>>>>>> c96c9e19
    

    # Project-related endpoints
    path('projects/', include('projects.urls')),

    # Startup-related endpoints
    path('startups/', include('startups.urls')),

    # Investor-related endpoints
    path('investors/', include('investors.urls')),
]

urlpatterns = [
    path('admin/', admin.site.urls),
    path('api/v1/', include(api_urlpatterns)),  # Versioned API path
    path('api/schema/', SpectacularAPIView.as_view(), name='schema'),
    path('api/schema/swagger-ui/', SpectacularSwaggerView.as_view(url_name='schema'), name='swagger-ui'),
    path('api/schema/redoc/', SpectacularRedocView.as_view(url_name='schema'), name='redoc'),
    path('health/elasticsearch/', elasticsearch_healthcheck),
    path('accounts/', include('allauth.urls')),
]

if settings.DEBUG:
    urlpatterns += static(settings.STATIC_URL, document_root=settings.STATIC_ROOT)
    urlpatterns += static(settings.MEDIA_URL, document_root=settings.MEDIA_ROOT)<|MERGE_RESOLUTION|>--- conflicted
+++ resolved
@@ -13,11 +13,7 @@
 from .healthcheck import elasticsearch_healthcheck
 from drf_spectacular.views import SpectacularAPIView, SpectacularRedocView, SpectacularSwaggerView
 from rest_framework_simplejwt.views import TokenRefreshView, TokenBlacklistView
-<<<<<<< HEAD
-from users.views import CustomTokenObtainPairView, UserRegistrationView, VerifyEmailView, ResendEmailView
-=======
-from users.views import CustomTokenObtainPairView, UserRegistrationView, VerifyEmailView, OAuthTokenObtainPairView
->>>>>>> c96c9e19
+from users.views import CustomTokenObtainPairView, UserRegistrationView, VerifyEmailView, OAuthTokenObtainPairView, ResendEmailView
 
 # API endpoints grouped by app
 api_urlpatterns = [
@@ -33,12 +29,9 @@
     path('auth/verify-email/<int:user_id>/<str:token>/', 
         VerifyEmailView.as_view(), 
         name='verify-email'),
-<<<<<<< HEAD
-    path('auth/resend-email/', ResendEmailView.as_view(), name='resend-email'),
-=======
     # Custom OAuth endpoint
     path('oauth/login/', OAuthTokenObtainPairView.as_view(), name="oauth_login"),    
->>>>>>> c96c9e19
+    path('auth/resend-email/', ResendEmailView.as_view(), name='resend-email'),
     
 
     # Project-related endpoints

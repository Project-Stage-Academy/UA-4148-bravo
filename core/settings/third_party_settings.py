--- conflicted
+++ resolved
@@ -66,6 +66,8 @@
 
 REST_FRAMEWORK: dict[str, Any] = {
     "DEFAULT_AUTHENTICATION_CLASSES": (
+        "rest_framework_simplejwt.authentication.JWTAuthentication",
+        "rest_framework.authentication.TokenAuthentication",
         "users.cookie_jwt.CookieJWTAuthentication",
     ),
     "DEFAULT_PERMISSION_CLASSES": (
@@ -79,11 +81,7 @@
     "DEFAULT_THROTTLE_RATES": {
         "user": "10/minute",
         "anon": "5/minute",
-<<<<<<< HEAD
-        "resend_email": "10/minute"
-=======
         "resend_email": "5/minute"
->>>>>>> fa8737b6
     },
     "DEFAULT_SCHEMA_CLASS": 'drf_spectacular.openapi.AutoSchema'
 }

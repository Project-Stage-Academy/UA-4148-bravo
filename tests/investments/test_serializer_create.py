--- conflicted
+++ resolved
@@ -1,302 +1,145 @@
-<<<<<<< HEAD
-from decimal import Decimal
-from rest_framework import serializers
-from django.test import TransactionTestCase
-
+from decimal import Decimal, ROUND_DOWN
+from django.test import TestCase
+from common.enums import Stage
+from investments.serializers import (
+    SubscriptionCreateSerializer,
+    calculate_investment_share,
+    recalculate_investment_shares,
+)
 from tests.setup_tests_data import TestDataMixin
-from tests.test_disable_signal_mixin import DisableSignalsMixin
-from investments.serializers.subscription_create import SubscriptionCreateSerializer
-=======
-from decimal import Decimal, ROUND_DOWN
-from common.enums import Stage
->>>>>>> f71d5bf4
-from investments.services.investment_share_service import recalculate_investment_shares, calculate_investment_share
 
 
-class SubscriptionSerializerConcurrencyTests(DisableSignalsMixin, TestDataMixin, TransactionTestCase):
-    """
-    Tests for validating correct behavior of SubscriptionSerializer with valid input data.
-    Includes concurrency-safe behavior with signals disabled.
-    """
-    reset_sequences = True
+class SubscriptionSerializerTests(TestDataMixin, TestCase):
+    def setUp(self):
+        self.setup_users()
+        self.setup_investors()
+        self.setup_startups()
+        self.setup_projects()
+        self.data = {
+            "investor": str(self.investor1.id),
+            "project": str(self.project1.id),
+            "amount": "20000.00",
+        }
 
-    def setUp(self):
-        super().setUp()
-        self.setup_all()
+    def test_valid_subscription(self):
+        serializer = self.serializer_with_user(self.data, self.user1)
+        self.assertTrue(serializer.is_valid(), serializer.errors)
+        subscription = serializer.save()
+        self.assertEqual(subscription.amount, Decimal("20000.00"))
+        self.assertEqual(subscription.project, self.project1)
 
-    def test_subscription_serializer_valid_data(self):
-<<<<<<< HEAD
-        self.project.funding_goal = Decimal("1000.00")
-        self.project.save()
-        data = self.get_subscription_data(self.investor1, self.project, Decimal("250.00"))
-        serializer = SubscriptionCreateSerializer(data=data)
-=======
-        """Validate serializer with typical valid data."""
-        data = self.get_subscription_data(self.investor1, self.project, 250.00)
-        serializer = self.serializer_with_user(data, self.investor1.user)
->>>>>>> f71d5bf4
-        is_valid = serializer.is_valid()
-        if not is_valid:
-            print("Validation errors:", serializer.errors)
-        self.assertTrue(is_valid)
+    def test_subscription_exceeds_goal(self):
+        data = self.data.copy()
+        data["amount"] = "2000000.00"
+        serializer = self.serializer_with_user(data, self.user1)
+        self.assertFalse(serializer.is_valid())
+        self.assertIn("Investment amount exceeds the project goal", str(serializer.errors))
 
-    def test_valid_subscription_creation(self):
-        self.project.funding_goal = Decimal("1000.00")
-        self.project.save()
-        data = self.get_subscription_data(self.investor1, self.project, Decimal("250.00"))
-<<<<<<< HEAD
-        serializer = SubscriptionCreateSerializer(data=data)
+    def test_subscription_when_project_fully_funded(self):
+        self.project1.raised_amount = self.project1.goal
+        self.project1.save()
+        serializer = self.serializer_with_user(self.data, self.user1)
+        self.assertFalse(serializer.is_valid())
+        self.assertIn("This project is already fully funded", str(serializer.errors))
+
+    def test_self_investment_not_allowed(self):
+        self.project1.startup = self.startup1
+        self.project1.save()
+        self.startup1.user = self.user1
+        self.startup1.save()
+
+        serializer = self.serializer_with_user(self.data, self.user1)
+        self.assertFalse(serializer.is_valid())
+        self.assertIn("Startup owners cannot invest in their own projects", str(serializer.errors))
+
+    def test_sequential_overfunding_investments(self):
+        self.data["amount"] = "60000.00"
+        serializer = self.serializer_with_user(self.data, self.user1)
         self.assertTrue(serializer.is_valid(), serializer.errors)
-=======
-        serializer = self.serializer_with_user(data, self.investor1.user)
-        is_valid = serializer.is_valid()
-        if not is_valid:
-            for field, errors in serializer.errors.items():
-                print(f"Validation errors in field '{field}': {errors}")
-        self.assertTrue(is_valid, "Serializer validation failed")
->>>>>>> f71d5bf4
-        subscription = serializer.save()
-        recalculate_investment_shares(self.project)
-        subscription.refresh_from_db()
-        expected_share = calculate_investment_share(subscription.amount, self.project.funding_goal)
-        self.assertAlmostEqual(float(subscription.amount), 250.00, places=2)
-        self.assertAlmostEqual(float(subscription.investment_share), float(expected_share), places=2)
+        serializer.save()
+
+        data2 = {
+            "investor": str(self.investor2.id),
+            "project": str(self.project1.id),
+            "amount": "50000.00",
+        }
+        serializer2 = self.serializer_with_user(data2, self.user2)
+        self.assertFalse(serializer2.is_valid())
+        self.assertIn("Investment amount exceeds the project goal", str(serializer2.errors))
 
     def test_rounding_of_investment_share(self):
-<<<<<<< HEAD
-        self.project.funding_goal = Decimal("1000.00")
-        self.project.save()
-        data = self.get_subscription_data(self.investor1, self.project, Decimal("333.33"))
-        serializer = SubscriptionCreateSerializer(data=data)
+        self.project1.goal = Decimal("333")
+        self.project1.save()
+
+        data = self.data.copy()
+        data["amount"] = "100"
+        serializer = self.serializer_with_user(data, self.user1)
         self.assertTrue(serializer.is_valid(), serializer.errors)
         subscription = serializer.save()
-        expected_share = calculate_investment_share(subscription.amount, self.project.funding_goal)
-        self.assertEqual(subscription.investment_share, expected_share)
 
-    def test_minimum_amount_boundary(self):
-        self.project.funding_goal = Decimal("1.00")
-        self.project.save()
-        data = self.get_subscription_data(self.investor1, self.project, Decimal("0.01"))
-        serializer = SubscriptionCreateSerializer(data=data)
-=======
-        """ Test that the investment_share is correctly rounded for typical decimal amounts. """
-        data = self.get_subscription_data(self.investor1, self.project, 333.33)
-        serializer = self.serializer_with_user(data, self.investor1.user)
-        self.assertTrue(serializer.is_valid(), serializer.errors)
-        subscription = serializer.save()
-        expected_share = (Decimal("333.33") / self.project.funding_goal * 100).quantize(Decimal("0.01"),
-                                                                                        rounding=ROUND_DOWN)
-        self.assertEqual(subscription.investment_share, expected_share)
+        expected_share = calculate_investment_share(subscription.amount, self.project1.goal)
+        self.assertEqual(subscription.share, expected_share)
 
-    def test_minimum_amount_boundary(self):
-        """
-        Test that the minimum allowed amount (0.01) is accepted and investment_share calculated correctly.
-        """
-        data = self.get_subscription_data(self.investor1, self.project, 0.01)
-        serializer = self.serializer_with_user(data, self.investor1.user)
->>>>>>> f71d5bf4
-        self.assertTrue(serializer.is_valid(), serializer.errors)
-        subscription = serializer.save()
-        expected_share = calculate_investment_share(subscription.amount, self.project.funding_goal)
-        self.assertEqual(subscription.investment_share, expected_share)
+    def test_investment_share_calculation(self):
+        subscription_amount = Decimal("25000.00")
+        project_goal = Decimal("100000.00")
 
-    def test_cumulative_rounding_errors(self):
-        self.project.funding_goal = Decimal("100.00")
-        self.project.save()
-        increments = [Decimal("33.33"), Decimal("33.33"), Decimal("33.34")]
-        subscriptions = []
-        for i, amount in enumerate(increments, start=1):
-            investor = getattr(self, f'investor{i}', None)
-            if not investor:
-                user = self.get_or_create_user(f"user{i}@example.com", f"Investor{i}", "Test")
-                investor = self.get_or_create_investor(user, f"Investor {i}", Stage.MVP, "1000000.00")
-                setattr(self, f'investor{i}', investor)
-            data = self.get_subscription_data(investor, self.project, amount)
-            serializer = self.serializer_with_user(data, investor.user)
-            self.assertTrue(serializer.is_valid(), serializer.errors)
-            subscription = serializer.save()
-            subscriptions.append(subscription)
-        recalculate_investment_shares(self.project)
-        total_share = Decimal("0.00")
-        for sub in subscriptions:
-            sub.refresh_from_db()
-            total_share += sub.investment_share
-        self.assertLessEqual(total_share, Decimal("100.00"))
-        self.assertGreaterEqual(total_share, Decimal("99.99"))
+        expected_share = calculate_investment_share(subscription_amount, project_goal)
+        self.assertEqual(expected_share, Decimal("0.25"))
 
+    def test_investment_share_with_rounding(self):
+        subscription_amount = Decimal("333.00")
+        project_goal = Decimal("1000.00")
 
-class SubscriptionSerializerAmountValidationTests(DisableSignalsMixin, TestDataMixin, TransactionTestCase):
-    """
-    Tests focusing on validation errors related to the 'amount' field
-    in SubscriptionSerializer, with signals disabled.
-    """
+        expected_share = calculate_investment_share(subscription_amount, project_goal)
+        self.assertEqual(expected_share, Decimal("0.333").quantize(Decimal("0.0001"), rounding=ROUND_DOWN))
 
-    def setUp(self):
-        super().setUp()
-        self.setup_all()
+    def test_recalculate_investment_shares(self):
+        subscription1 = self.serializer_with_user(self.data, self.user1).save()
 
-    def test_missing_amount_field(self):
-        self.project.funding_goal = Decimal("1000.00")
-        self.project.save()
-        data = self.get_subscription_data(self.investor1, self.project, Decimal("250.00"))
-        data.pop("amount")
-        serializer = self.serializer_with_user(data, self.investor1.user)
+        data2 = {
+            "investor": str(self.investor2.id),
+            "project": str(self.project1.id),
+            "amount": "10000.00",
+        }
+        subscription2 = self.serializer_with_user(data2, self.user2).save()
+
+        recalculate_investment_shares(self.project1)
+
+        self.project1.refresh_from_db()
+        subscription1.refresh_from_db()
+        subscription2.refresh_from_db()
+
+        total = subscription1.amount + subscription2.amount
+        self.assertAlmostEqual(subscription1.share, subscription1.amount / total)
+        self.assertAlmostEqual(subscription2.share, subscription2.amount / total)
+
+    def test_invalid_investor(self):
+        data = {
+            "investor": "invalid-id",
+            "project": str(self.project1.id),
+            "amount": "10000.00",
+        }
+        serializer = self.serializer_with_user(data, self.user1)
         self.assertFalse(serializer.is_valid())
-        self.assertIn("amount", serializer.errors)
-        self.assertTrue(
-            any("required" in str(msg).lower() for msg in serializer.errors["amount"])
-        )
+        self.assertIn("Invalid pk", str(serializer.errors.get("investor")))
 
-    def test_negative_amount_is_rejected(self):
-<<<<<<< HEAD
-        self.project.funding_goal = Decimal("1000.00")
-        self.project.save()
-        data = self.get_subscription_data(self.investor1, self.project, Decimal("-100.00"))
-        serializer = SubscriptionCreateSerializer(data=data)
+    def test_invalid_project(self):
+        data = {
+            "investor": str(self.investor1.id),
+            "project": "invalid-id",
+            "amount": "10000.00",
+        }
+        serializer = self.serializer_with_user(data, self.user1)
         self.assertFalse(serializer.is_valid())
-        self.assertIn("amount", serializer.errors)
-=======
-        """Ensure negative subscription amounts are rejected."""
-        data = self.get_subscription_data(self.investor1, self.project, -100.00)
-        serializer = self.serializer_with_user(data, self.investor1.user)
+        self.assertIn("Invalid pk", str(serializer.errors.get("project")))
+
+    def test_investment_in_nonexistent_project(self):
+        data = {
+            "investor": str(self.investor1.id),
+            "project": "00000000-0000-0000-0000-000000000000",
+            "amount": "10000.00",
+        }
+        serializer = self.serializer_with_user(data, self.user1)
         self.assertFalse(serializer.is_valid())
-        self.assertIn("amount", serializer.errors)
-        error_messages = serializer.errors["amount"]
->>>>>>> f71d5bf4
-        self.assertTrue(
-            any("greater than or equal to" in str(msg).lower() for msg in serializer.errors["amount"])
-        )
-
-    def test_zero_amount_is_rejected(self):
-<<<<<<< HEAD
-        self.project.funding_goal = Decimal("1000.00")
-        self.project.save()
-        data = self.get_subscription_data(self.investor1, self.project, Decimal("0.00"))
-        serializer = SubscriptionCreateSerializer(data=data)
-=======
-        """Ensure zero subscription amount is rejected."""
-        data = self.get_subscription_data(self.investor1, self.project, 0.00)
-        serializer = self.serializer_with_user(data, self.investor1.user)
-        self.assertFalse(serializer.is_valid())
-        self.assertIn("amount", serializer.errors)
-        error_messages = serializer.errors["amount"]
-        self.assertTrue(
-            any("greater than or equal to" in str(msg).lower() for msg in error_messages),
-            f"Expected error message about amount being greater than 0, got: {error_messages}"
-        )
-
-
-class SubscriptionSerializerInvestmentConstraintsTests(BaseAPITestCase):
-    """Tests enforcing business logic and investment constraints for Subscriptions."""
-
-    def test_self_investment_rejected(self):
-        """Reject self-investment where investor owns the project."""
-        self.project.startup.user = self.investor1.user
-        self.project.startup.save()
-        data = self.get_subscription_data(self.investor1, self.project, Decimal("100.00"))
-        serializer = self.serializer_with_user(data, self.investor1.user)
-        self.assertFalse(serializer.is_valid())
-        self.assertIn("non_field_errors", serializer.errors)
-        error_messages = serializer.errors["non_field_errors"]
-        self.assertTrue(
-            any("cannot invest in their own" in str(msg).lower() for msg in error_messages),
-            f"Expected self-investment error, got: {error_messages}"
-        )
-
-    def test_exceeds_funding_goal(self):
-        """Reject subscription exceeding the funding goal."""
-        amount1 = (self.project.funding_goal * Decimal("0.9")).quantize(Decimal("0.01"), rounding=ROUND_DOWN)
-        amount2 = (self.project.funding_goal * Decimal("0.2")).quantize(Decimal("0.01"), rounding=ROUND_DOWN)
-        self.get_or_create_subscription(
-            investor=self.investor1,
-            project=self.project,
-            amount=amount1,
-            investment_share=Decimal("90.00")
-        )
-        data = self.get_subscription_data(
-            self.investor2,
-            self.project,
-            amount2
-        )
-        serializer = self.serializer_with_user(data, self.investor2.user)
->>>>>>> f71d5bf4
-        self.assertFalse(serializer.is_valid())
-        self.assertIn("amount", serializer.errors)
-        self.assertTrue(
-            any("greater than or equal to" in str(msg).lower() for msg in serializer.errors["amount"])
-        )
-
-<<<<<<< HEAD
-
-
-
-=======
-    def test_sequential_subscriptions_exceeding_funding_goal(self):
-        """Reject second subscription that pushes total above funding goal."""
-        amount1 = (self.project.funding_goal * Decimal("0.6")).quantize(Decimal("0.01"), rounding=ROUND_DOWN)
-        first_data = self.get_subscription_data(self.investor1, self.project, amount1)
-        amount2 = (self.project.funding_goal * Decimal("0.5")).quantize(Decimal("0.01"), rounding=ROUND_DOWN)
-        second_data = self.get_subscription_data(self.investor2, self.project, amount2)
-        serializer1 = self.serializer_with_user(first_data, self.investor1.user)
-        self.assertTrue(serializer1.is_valid(), serializer1.errors)
-        serializer1.save()
-        serializer2 = self.serializer_with_user(second_data, self.investor2.user)
-        self.assertFalse(serializer2.is_valid())
-        self.assertIn("amount", serializer2.errors)
-        error_messages = serializer2.errors["amount"]
-        self.assertTrue(
-            any("exceeds funding goal" in str(msg).lower() for msg in error_messages),
-            f"Expected 'exceeds funding goal' error message, got: {error_messages}"
-        )
-
-    def test_fully_funded_project_no_more_subscriptions(self):
-        """Reject any subscriptions once project is fully funded."""
-        self.get_or_create_subscription(
-            investor=self.investor1,
-            project=self.project,
-            amount=self.project.funding_goal,
-            investment_share=Decimal("100.00")
-        )
-        data = self.get_subscription_data(self.investor2, self.project, Decimal("1.00"))
-        serializer = self.serializer_with_user(data, self.investor2.user)
-        self.assertFalse(serializer.is_valid())
-        self.assertTrue(
-            "amount" in serializer.errors or "project" in serializer.errors,
-            f"Expected validation error for fully funded project, got: {serializer.errors}"
-        )
-        error_messages = serializer.errors.get("amount", []) + serializer.errors.get("project", [])
-        self.assertTrue(
-            any("exceeds funding goal" in str(msg).lower() or "fully funded" in str(msg).lower()
-                for msg in error_messages),
-            f"Expected 'exceeds funding goal' error message, got: {error_messages}"
-        )
-
-    def test_total_investment_share_cannot_exceed_funding_goal(self):
-        """Ensure total subscriptions do not exceed the project's funding goal."""
-        self.get_or_create_subscription(
-            investor=self.investor1,
-            project=self.project,
-            amount=Decimal("600000.00")
-        )
-        self.get_or_create_subscription(
-            investor=self.investor2,
-            project=self.project,
-            amount=Decimal("300000.00")
-        )
-        user3 = self.get_or_create_user("inv3@example.com", "Investor", "Three")
-        investor3 = self.get_or_create_investor(
-            user=user3,
-            company_name="Investor Three",
-            fund_size=Decimal("5000000.00"),
-            stage=Stage.LAUNCH
-        )
-        data = self.get_subscription_data(investor3, self.project, Decimal("200000.00"))
-        serializer = self.serializer_with_user(data, investor3.user)
-        self.assertFalse(serializer.is_valid())
-        self.assertIn("amount", serializer.errors)
-        error_messages = serializer.errors["amount"]
-        self.assertTrue(
-            any("exceeds funding goal" in str(msg).lower() for msg in error_messages),
-            f"Expected 'exceeds funding goal' error message, got: {error_messages}"
-        )
->>>>>>> f71d5bf4
+        self.assertIn("Project does not exist", str(serializer.errors.get("project")))

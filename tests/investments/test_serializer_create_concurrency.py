import threading
import time
from decimal import Decimal
from django.db import transaction, connections, close_old_connections
from django.test import TransactionTestCase
from rest_framework import serializers

from common.enums import Stage
from investments.serializers.subscription_create import SubscriptionCreateSerializer
from investments.services.subscriptions import get_total_subscribed
<<<<<<< HEAD
from tests.setup_tests_data import TestDataMixin
from tests.test_disable_signal_mixin import DisableSignalsMixin
from projects.models import Project
=======
from investors.models import Investor
from tests.factories import UserFactory, IndustryFactory, LocationFactory, StartupFactory, ProjectFactory, \
    CategoryFactory
>>>>>>> f71d5bf4


class SubscriptionSerializerConcurrencyTests(DisableSignalsMixin, TestDataMixin, TransactionTestCase):
    """
    Concurrency test for SubscriptionCreateSerializer.
    Ensures no duplicate emails and safe threaded operations with signals disabled.
    """
    reset_sequences = True

    def setUp(self):
        self.user1 = self.get_or_create_user("user1@example.com", "Investor", "One")
        self.user2 = self.get_or_create_user("user2@example.com", "Investor", "Two")
        self.user3 = self.get_or_create_user()  # random unique email

        self.setup_industries()
        self.setup_locations()

        self.startup1 = self.get_or_create_startup(
            user=self.user1,
            industry=self.industry,
            company_name="Fintech Solutions",
            location=self.startup_location
        )

        self.investor1 = self.get_or_create_investor(self.user1, "Investor One", Stage.MVP, Decimal("1000000.00"))
        self.investor2 = self.get_or_create_investor(self.user2, "Investor Two", Stage.MVP, Decimal("2000000.00"))
        self.investor3 = self.get_or_create_investor(self.user3, "Investor Three", Stage.MVP, Decimal("500000.00"))

        self.setup_category()
        self.project1 = self.get_or_create_project(
            startup=self.startup1,
            category=self.category,
            title="First Test Project",
            funding_goal=Decimal("1000.00")
        )

    def test_concurrent_subscriptions(self):
        amount1 = Decimal("600.00")
        amount2 = Decimal("500.00")
        errors = []

        def subscribe(investor, amount, delay=0):
            close_old_connections()
            time.sleep(delay)
            data = self.get_subscription_data(investor, self.project1, amount)
            serializer = SubscriptionCreateSerializer(data=data)
            try:
                with transaction.atomic():
                    Project.objects.select_for_update().get(pk=self.project1.pk)
                    if serializer.is_valid(raise_exception=True):
                        serializer.save()
            except serializers.ValidationError as e:
                errors.append(e.detail)

        t1 = threading.Thread(target=subscribe, args=(self.investor2, amount1, 0))
        t2 = threading.Thread(target=subscribe, args=(self.investor3, amount2, 0.05))
        t1.start(); t2.start()
        t1.join(); t2.join()

        for conn in connections.all():
            conn.close()

        total = get_total_subscribed(project=self.project1)
        self.assertLessEqual(total, self.project1.funding_goal)

        error_messages = [
            str(e).lower()
            for err in errors
            for e in (err.values() if isinstance(err, dict) else [err])
        ]
        self.assertTrue(
            any("exceeds funding goal" in msg for msg in error_messages)
        )




<|MERGE_RESOLUTION|>--- conflicted
+++ resolved
@@ -8,15 +8,9 @@
 from common.enums import Stage
 from investments.serializers.subscription_create import SubscriptionCreateSerializer
 from investments.services.subscriptions import get_total_subscribed
-<<<<<<< HEAD
 from tests.setup_tests_data import TestDataMixin
 from tests.test_disable_signal_mixin import DisableSignalsMixin
 from projects.models import Project
-=======
-from investors.models import Investor
-from tests.factories import UserFactory, IndustryFactory, LocationFactory, StartupFactory, ProjectFactory, \
-    CategoryFactory
->>>>>>> f71d5bf4
 
 
 class SubscriptionSerializerConcurrencyTests(DisableSignalsMixin, TestDataMixin, TransactionTestCase):
@@ -73,8 +67,10 @@
 
         t1 = threading.Thread(target=subscribe, args=(self.investor2, amount1, 0))
         t2 = threading.Thread(target=subscribe, args=(self.investor3, amount2, 0.05))
-        t1.start(); t2.start()
-        t1.join(); t2.join()
+        t1.start()
+        t2.start()
+        t1.join()
+        t2.join()
 
         for conn in connections.all():
             conn.close()
@@ -88,9 +84,6 @@
             for e in (err.values() if isinstance(err, dict) else [err])
         ]
         self.assertTrue(
-            any("exceeds funding goal" in msg for msg in error_messages)
-        )
-
-
-
-
+            any("exceeds funding goal" in msg for msg in error_messages),
+            f"Expected funding goal exceeded error, got: {error_messages}"
+        )
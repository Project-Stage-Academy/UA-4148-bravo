from unittest.mock import patch, MagicMock
from django.contrib.auth import get_user_model
from django.urls import reverse
from django.test import TestCase
from rest_framework.test import APIClient
from rest_framework import status
from core.settings import third_party_settings
from users.models import UserRole
<<<<<<< HEAD
from django.test import override_settings
from django.conf import settings
from django.core.cache import cache

=======
from django.core.cache import cache
>>>>>>> e7114a24
from users.tasks import send_welcome_oauth_email_task

User = get_user_model()


@patch('users.views.oauth_view.OAuthTokenObtainPairView.throttle_classes', [])
class OAuthTokenObtainPairViewTests(TestCase):
    """
<<<<<<< HEAD
    Test suite for the extended OAuthTokenObtainPairView that handles both
    password and OAuth (Google/GitHub) authentication.

    Endpoint tested:
        - POST api/v1/auth/oauth/login/  (OAuth authentication for Google and GitHub)
=======
    Test suite for OAuthTokenObtainPairView handling password and OAuth (Google/GitHub) authentication.
>>>>>>> e7114a24
    """

    def setUp(self):
        """Initialize test data and client"""
        cache.clear()
        self.client = APIClient()
        self.auth_url = reverse('oauth_login')
        self.role, _ = UserRole.objects.get_or_create(role="user")

        self.oauth_user = User.objects.create_user(
            email='oauth@example.com',
            first_name='OAuth',
            last_name='User',
            role=self.role
        )
        self.oauth_user.set_unusable_password()
        self.oauth_user.save()

    def test_invalid_payloads(self):
        """Test failure for malformed/incomplete payloads"""
        invalid_cases = [
            {}, {"provider": "google"}, {"access_token": "abc123"},
            {"provider": "", "access_token": "abc123"},
            {"provider": "google", "access_token": ""},
            {"provider": 123, "access_token": True},
        ]
        for payload in invalid_cases:
            with self.subTest(payload=payload):
                res = self.client.post(self.auth_url, payload, format='json')
                self.assertEqual(res.status_code, status.HTTP_400_BAD_REQUEST)
                self.assertIn("error", res.data)

    def test_unsupported_provider(self):
        """Test failure for unsupported OAuth provider"""
        res = self.client.post(self.auth_url, {'provider': 'twitter', 'access_token': 'token'}, format='json')
        self.assertEqual(res.status_code, status.HTTP_400_BAD_REQUEST)
        self.assertEqual(res.data['error'], "Unsupported OAuth provider")

    # --- Google OAuth ---
    @patch('users.views.oauth_view.load_backend')
    def test_google_oauth_new_user(self, mock_load_backend):
        """Test Google OAuth login for a new user"""
        mock_backend = MagicMock()
        new_user = User.objects.create_user(
            email='newgoogle@example.com',
            first_name='New',
            last_name='GoogleUser',
            role=self.role
        )
        mock_backend.do_auth.return_value = new_user
        mock_load_backend.return_value = mock_backend

        res = self.client.post(self.auth_url, {'provider': 'google', 'access_token': 'token'}, format='json')
        self.assertEqual(res.status_code, status.HTTP_200_OK)
        self.assertEqual(res.data['user']['email'], 'newgoogle@example.com')

    @patch('users.views.oauth_view.load_backend')
    def test_google_oauth_existing_user(self, mock_load_backend):
        """Test Google OAuth login for existing user and profile update"""
        mock_backend = MagicMock()
        updated_user = self.oauth_user
        updated_user.first_name = "Updated"
        updated_user.last_name = "Name"
        mock_backend.do_auth.return_value = updated_user
        mock_load_backend.return_value = mock_backend

        res = self.client.post(self.auth_url, {'provider': 'google', 'access_token': 'token'}, format='json')
        self.assertEqual(res.status_code, status.HTTP_200_OK)
        user = User.objects.get(email='oauth@example.com')
        self.assertEqual(user.first_name, 'Updated')
        self.assertEqual(user.last_name, 'Name')

    @patch('users.views.oauth_view.load_backend')
    def test_google_oauth_invalid_token(self, mock_load_backend):
        """Test authentication failure with invalid Google token"""
        mock_backend = MagicMock()
        mock_backend.do_auth.return_value = None
        mock_load_backend.return_value = mock_backend

        res = self.client.post(self.auth_url, {'provider': 'google', 'access_token': 'invalid'}, format='json')
        self.assertEqual(res.status_code, status.HTTP_400_BAD_REQUEST)
        self.assertIn('OAuth authentication failed', res.data['error'])

    # --- GitHub OAuth ---
    @patch('users.views.oauth_view.load_backend')
    def test_github_oauth_new_user(self, mock_load_backend):
        """Test GitHub OAuth login for a new user"""
        mock_backend = MagicMock()
        new_user = User.objects.create_user(
            email='newgithub@example.com',
            first_name='GitHub',
            last_name='User',
            role=self.role
        )
        mock_backend.do_auth.return_value = new_user
        mock_load_backend.return_value = mock_backend

        res = self.client.post(self.auth_url, {'provider': 'github', 'access_token': 'token'}, format='json')
        self.assertEqual(res.status_code, status.HTTP_200_OK)
        self.assertEqual(res.data['user']['email'], 'newgithub@example.com')

    @patch('users.views.oauth_view.load_backend')
    def test_github_oauth_existing_user(self, mock_load_backend):
        """Test GitHub OAuth login for existing user and profile update"""
        mock_backend = MagicMock()
        updated_user = self.oauth_user
        updated_user.first_name = "Updated"
        updated_user.last_name = "Full Name"
        mock_backend.do_auth.return_value = updated_user
        mock_load_backend.return_value = mock_backend

        res = self.client.post(self.auth_url, {'provider': 'github', 'access_token': 'token'}, format='json')
        self.assertEqual(res.status_code, status.HTTP_200_OK)
        user = User.objects.get(email='oauth@example.com')
        self.assertEqual(user.first_name, 'Updated')
        self.assertEqual(user.last_name, 'Full Name')

    @patch('users.views.oauth_view.load_backend')
    def test_oauth_missing_email(self, mock_load_backend):
        """
        Test authentication failure when OAuth provider (Google/GitHub) does not provide a verified email.
        """
        mock_backend = MagicMock()
        mock_backend.do_auth.side_effect = lambda token: User()
        mock_load_backend.return_value = mock_backend

        for provider, expected_status in [('google', status.HTTP_400_BAD_REQUEST),
                                          ('github', status.HTTP_400_BAD_REQUEST)]:
            with self.subTest(provider=provider):
                with patch('users.views.oauth_view.OAuthTokenObtainPairView.authenticate_with_provider') as mock_auth:
                    mock_auth.side_effect = ValueError("Email not provided by provider")
                    res = self.client.post(
                        self.auth_url,
                        {'provider': provider, 'access_token': 'fake_token'},
                        format='json'
                    )
                    self.assertEqual(res.status_code, expected_status)
                    self.assertIn('Email not provided', res.data['detail'])

    @patch('users.views.oauth_view.load_backend')
    def test_oauth_expired_token(self, mock_load_backend):
        """
        Ensure that expired or invalid OAuth tokens are rejected with 400 error.
        """
        mock_backend = MagicMock()
        mock_backend.do_auth.return_value = None  # Simulate expired/invalid token
        mock_load_backend.return_value = mock_backend

        for provider in ["google", "github"]:
            with self.subTest(provider=provider):
                res = self.client.post(
                    self.auth_url,
                    {'provider': provider, 'access_token': 'expired_token'},
                    format='json'
                )
                self.assertEqual(res.status_code, status.HTTP_400_BAD_REQUEST)
                self.assertIn("OAuth authentication failed", res.data['error'])

    # --- Edge & safety ---
    @patch("users.views.oauth_view.requests.get")
    def test_no_real_http_calls(self, mock_get):
        """Ensure no real HTTP request is made"""
        fake_response = MagicMock()
        fake_response.status_code = status.HTTP_200_OK
        fake_response.json.return_value = {"email": "fake@example.com", "given_name": "Fake", "family_name": "User"}
        mock_get.return_value = fake_response

<<<<<<< HEAD
    def test_jwt_token_structure_and_validity(self):
        """
        Test that issued JWT tokens are valid and contain expected claims.
        """
        google_response = {
            "email": "jwt_test@example.com",
            "email_verified": True,
            "given_name": "JWT",
            "family_name": "Test",
        }

        with requests_mock.Mocker() as m:
            m.get('https://www.googleapis.com/oauth2/v3/userinfo', json=google_response)
            
            response = self.client.post(
                self.auth_url,
                {
                    'provider': 'google',
                    'access_token': 'valid_token'
                },
                format='json'
            )

        self.assertEqual(response.status_code, 200)
        self.assertIn('access', response.data)
        self.assertIn('refresh', response.data)
        
        user = User.objects.get(email="jwt_test@example.com")
        self.assertTrue(user.is_active)

        # Verify token structure
        access_token = response.data['access']
        refresh_token = response.data['refresh']
        
        # Test token can be used for authentication
        client = APIClient()
        client.credentials(HTTP_AUTHORIZATION=f'Bearer {access_token}')
        
        # Test protected endpoint
        protected_response = client.get('/api/v1/auth/me/')
        self.assertEqual(protected_response.status_code, 200)


    def test_token_refresh_integration(self):
        """
        Test that refresh tokens actually work to obtain new access tokens.
        """
        # First get tokens via OAuth
        google_response = {
            "email": "refresh_test@example.com",
            "email_verified": True,
            "given_name": "Refresh",
            "family_name": "Test",
        }

        with requests_mock.Mocker() as m:
            m.get('https://www.googleapis.com/oauth2/v3/userinfo', json=google_response)
            
            response = self.client.post(
                self.auth_url,
                {
                    'provider': 'google',
                    'access_token': 'valid_token'
                },
                format='json'
            )

        refresh_token = response.data['refresh']
        
        # Use refresh token to get new access token
        refresh_response = self.client.post(
            reverse('jwt-refresh'),
            {'refresh': refresh_token},
            format='json'
        )
        
        self.assertEqual(refresh_response.status_code, 200)
        self.assertIn('access', refresh_response.data)

    def test_not_verified_email(self):
        """
        Test GitHub OAuth authentication with an unverified email address.
        
        This test ensures security by preventing access from users whose
        email addresses have not been verified by the OAuth provider.
        """        
        github_user_response = {
            "login": "testusername",
            "name": "Test Full Name",
            "email": "test@example.com"
        }

        with requests_mock.Mocker() as m:
            m.get('https://api.github.com/user', json=github_user_response)
            
            m.get(
                'https://api.github.com/user/emails',
                json=[
                    {
                        "email": "test@example.com",
                        "verified": False,
                        "primary": True
                    }
                ]
            )

            response = self.client.post(
                self.auth_url,
                {
                    'provider': 'github',
                    'access_token': 'valid_github_token'
                },
                format='json'
            )

        access_token = response.data["access"]

        user = User.objects.get(email="test@example.com")
        self.assertFalse(user.is_active)

        # Test token can be used for authentication
        client = APIClient()
        client.credentials(HTTP_AUTHORIZATION=f'Bearer {access_token}')
        
        # Test protected endpoint
        protected_response = client.get('/api/v1/auth/me/')
        self.assertEqual(protected_response.status_code, 401)

    def test_provider_unexpected_shape(self):
        """
        Test failure when OAuth provider response JSON is not a dictionary.
        """
        with patch("users.views.requests.get") as mock_get:
            mock_get.return_value.status_code = 200
            mock_get.return_value.json.return_value = "not_a_dict"
            mock_get.return_value.raise_for_status.return_value = None
            res = self.client.post(self.auth_url, {
                'provider': 'google',
                'access_token': 'valid'
            }, format='json')
        self.assertIn(res.status_code, [400, 502])
=======
        res = self.client.post(self.auth_url, {'provider': 'google', 'access_token': 'fake'}, format='json')
        self.assertNotEqual(res.status_code, status.HTTP_500_INTERNAL_SERVER_ERROR)
>>>>>>> e7114a24


class TestSendWelcomeEmail(TestCase):
    """
    Test suite for the send_welcome_oauth_email_task Celery task.
    
    Tests email functionality for OAuth user registration, including:
    - Successful email sending
    - Error handling for missing parameters
    - Exception handling for email delivery failures
    - Integration with OAuth flow
    """    
    def setUp(self):
<<<<<<< HEAD
        """
        Set up test environment for Celery task testing.

        Enables eager execution mode for Celery tasks to run synchronously
        during testing
        """
        self._orig_always_eager = settings.CELERY_TASK_ALWAYS_EAGER
        self._orig_eager_propagates = settings.CELERY_TASK_EAGER_PROPAGATES
        settings.CELERY_TASK_ALWAYS_EAGER = True
        settings.CELERY_TASK_EAGER_PROPAGATES = True
=======
        """Enable Celery eager mode for synchronous task execution during tests."""
        self._orig_always_eager = third_party_settings.CELERY_TASK_ALWAYS_EAGER
        self._orig_eager_propagates = third_party_settings.CELERY_TASK_EAGER_PROPAGATES

        third_party_settings.CELERY_TASK_ALWAYS_EAGER = True
        third_party_settings.CELERY_TASK_EAGER_PROPAGATES = True
>>>>>>> e7114a24

        self.auth_url = reverse('oauth_login')

    def tearDown(self):
<<<<<<< HEAD
        """
        Clean up test environment after each test.
        
        Restores original Celery settings to avoid affecting other tests.
        """
        settings.CELERY_TASK_ALWAYS_EAGER = self._orig_always_eager
        settings.CELERY_TASK_EAGER_PROPAGATES = self._orig_eager_propagates 
=======
        """Restore original Celery settings."""
        third_party_settings.CELERY_TASK_ALWAYS_EAGER = self._orig_always_eager
        third_party_settings.CELERY_TASK_EAGER_PROPAGATES = self._orig_eager_propagates
>>>>>>> e7114a24

    @classmethod
    def tearDownClass(cls):
        super().tearDownClass()
        cache.clear()
        
    @patch("users.tasks.send_mail")
    def test_send_email_task_success(self, mock_send_mail):
        """
<<<<<<< HEAD
        Test successful execution of the welcome email task.
=======
        Test that the send_welcome_oauth_email_task sends an email successfully
        when valid parameters are provided.
>>>>>>> e7114a24
        """
        test_recipient_list = ["you@example.com"]
        result = send_welcome_oauth_email_task.delay("Subject", "Hello", test_recipient_list)

        self.assertEqual(result.status, "SUCCESS")
        self.assertEqual(result.result, f"Email sent to {test_recipient_list}")
        mock_send_mail.assert_called_once_with(
            "Subject",
            "Hello",
            third_party_settings.DEFAULT_FROM_EMAIL,
            test_recipient_list,
            fail_silently=False
        )

    @patch("users.tasks.send_mail")
    def test_send_email_task_missing_params(self, mock_send_mail):
        """
<<<<<<< HEAD
        Test email task behavior with missing or empty parameters.
        """        
        # Empty subject/message/recipient_list
=======
        Test that the task handles missing parameters gracefully without sending an email.
        """
>>>>>>> e7114a24
        result = send_welcome_oauth_email_task.delay("", "", [])

        self.assertEqual(result.status, "SUCCESS")
        self.assertEqual(result.result, "Invalid email parameters")
        mock_send_mail.assert_not_called()

    @patch("users.tasks.send_mail", side_effect=Exception("SMTP error"))
    def test_send_email_failure(self, mock_send_mail):
        """
<<<<<<< HEAD
        Test email task exception handling during send failure.
=======
        Test that exceptions during sending are logged and do not fail the task.
>>>>>>> e7114a24
        """
        recipients = ["valid@example.com"]
        with self.assertLogs("users.tasks", level="ERROR") as cm:
            result = send_welcome_oauth_email_task.delay("Subject", "Hello", recipients)

        self.assertEqual(result.status, "SUCCESS")
        self.assertIn("Email was not sent", "\n".join(cm.output))
<<<<<<< HEAD
        mock_send_mail.assert_called_once()    

    @patch("users.tasks.send_mail")
    def test_complete_oauth_flow_with_email(self, mock_email_task):
        """
        Test complete OAuth flow including user creation, JWT issuance, and email sending.
        """
        google_response = {
            "email": "integration@example.com",
            "given_name": "Integration",
            "family_name": "Test"
        }

        with requests_mock.Mocker() as m:
            m.get('https://www.googleapis.com/oauth2/v3/userinfo', json=google_response)
            
            response = self.client.post(
                self.auth_url,
                {
                    'provider': 'google',
                    'access_token': 'valid_token'
                },
                format='json'
            )

        # Verify all steps completed
        self.assertEqual(response.status_code, 200)
        self.assertIn('access', response.data)
        self.assertIn('refresh', response.data)
        
        # Verify user was created
        user = User.objects.get(email='integration@example.com')
        self.assertEqual(user.first_name, 'Integration')
        
        # Verify email task was called
        mock_email_task.assert_called_once()    
=======
        mock_send_mail.assert_called_once()
>>>>>>> e7114a24
<|MERGE_RESOLUTION|>--- conflicted
+++ resolved
@@ -6,14 +6,7 @@
 from rest_framework import status
 from core.settings import third_party_settings
 from users.models import UserRole
-<<<<<<< HEAD
-from django.test import override_settings
-from django.conf import settings
 from django.core.cache import cache
-
-=======
-from django.core.cache import cache
->>>>>>> e7114a24
 from users.tasks import send_welcome_oauth_email_task
 
 User = get_user_model()
@@ -22,15 +15,7 @@
 @patch('users.views.oauth_view.OAuthTokenObtainPairView.throttle_classes', [])
 class OAuthTokenObtainPairViewTests(TestCase):
     """
-<<<<<<< HEAD
-    Test suite for the extended OAuthTokenObtainPairView that handles both
-    password and OAuth (Google/GitHub) authentication.
-
-    Endpoint tested:
-        - POST api/v1/auth/oauth/login/  (OAuth authentication for Google and GitHub)
-=======
     Test suite for OAuthTokenObtainPairView handling password and OAuth (Google/GitHub) authentication.
->>>>>>> e7114a24
     """
 
     def setUp(self):
@@ -44,7 +29,8 @@
             email='oauth@example.com',
             first_name='OAuth',
             last_name='User',
-            role=self.role
+            role=self.role,
+            is_active = True
         )
         self.oauth_user.set_unusable_password()
         self.oauth_user.save()
@@ -69,6 +55,54 @@
         self.assertEqual(res.status_code, status.HTTP_400_BAD_REQUEST)
         self.assertEqual(res.data['error'], "Unsupported OAuth provider")
 
+    @patch('users.views.oauth_view.load_backend')
+    def test_google_oauth_sets_user_active_based_on_email_verified(self, mock_load_backend):
+        """Test Google OAuth login sets is_active correctly based on email_verified"""
+        mock_backend = MagicMock()
+
+        active_user = self.oauth_user
+        active_user.first_name = "Updated"
+        active_user.last_name = "Name"
+        mock_backend.do_auth.return_value = active_user
+
+        mock_load_backend.return_value = mock_backend
+
+        res = self.client.post(self.auth_url, {'provider': 'google', 'access_token': 'token'}, format='json')
+
+        self.assertEqual(res.status_code, status.HTTP_200_OK)
+        user = User.objects.get(email='oauth@example.com')
+        self.assertEqual(user.first_name, 'Updated')
+        self.assertEqual(user.last_name, 'Name')
+        self.assertTrue(user.is_active)
+        
+        access_token = res.data['access']
+        client = APIClient()
+        client.credentials(HTTP_AUTHORIZATION=f'Bearer {access_token}')
+        protected_response = client.get('/api/v1/auth/me/')
+        self.assertEqual(protected_response.status_code, 200)
+
+    @patch('users.views.oauth_view.load_backend')
+    def test_github_oauth_sets_user_inactive(self, mock_load_backend):
+        """Test GitHub OAuth login sets is_active correctly based on email_verified and ensures that access token is not issued"""
+        inactive_user = User.objects.create(
+            email='test@example.com',
+            first_name='Test',
+            last_name='User',
+            role = self.role,
+            is_active=False
+        )
+
+        mock_backend = MagicMock()
+        mock_backend.do_auth.return_value = inactive_user
+        mock_load_backend.return_value = mock_backend
+
+        res = self.client.post(self.auth_url, {'provider': 'github', 'access_token': 'token'}, format='json')
+
+        self.assertEqual(res.status_code, status.HTTP_403_FORBIDDEN)
+        self.assertIn('Account is not active', res.data['detail'])
+        user = User.objects.get(email='test@example.com')
+        self.assertFalse(user.is_active)
+        
     # --- Google OAuth ---
     @patch('users.views.oauth_view.load_backend')
     def test_google_oauth_new_user(self, mock_load_backend):
@@ -78,7 +112,8 @@
             email='newgoogle@example.com',
             first_name='New',
             last_name='GoogleUser',
-            role=self.role
+            role=self.role,
+            is_active=True
         )
         mock_backend.do_auth.return_value = new_user
         mock_load_backend.return_value = mock_backend
@@ -123,7 +158,8 @@
             email='newgithub@example.com',
             first_name='GitHub',
             last_name='User',
-            role=self.role
+            role=self.role,
+            is_active = True
         )
         mock_backend.do_auth.return_value = new_user
         mock_load_backend.return_value = mock_backend
@@ -198,216 +234,45 @@
         fake_response.json.return_value = {"email": "fake@example.com", "given_name": "Fake", "family_name": "User"}
         mock_get.return_value = fake_response
 
-<<<<<<< HEAD
-    def test_jwt_token_structure_and_validity(self):
-        """
-        Test that issued JWT tokens are valid and contain expected claims.
-        """
-        google_response = {
-            "email": "jwt_test@example.com",
-            "email_verified": True,
-            "given_name": "JWT",
-            "family_name": "Test",
-        }
-
-        with requests_mock.Mocker() as m:
-            m.get('https://www.googleapis.com/oauth2/v3/userinfo', json=google_response)
-            
-            response = self.client.post(
-                self.auth_url,
-                {
-                    'provider': 'google',
-                    'access_token': 'valid_token'
-                },
-                format='json'
-            )
-
-        self.assertEqual(response.status_code, 200)
-        self.assertIn('access', response.data)
-        self.assertIn('refresh', response.data)
-        
-        user = User.objects.get(email="jwt_test@example.com")
-        self.assertTrue(user.is_active)
-
-        # Verify token structure
-        access_token = response.data['access']
-        refresh_token = response.data['refresh']
-        
-        # Test token can be used for authentication
-        client = APIClient()
-        client.credentials(HTTP_AUTHORIZATION=f'Bearer {access_token}')
-        
-        # Test protected endpoint
-        protected_response = client.get('/api/v1/auth/me/')
-        self.assertEqual(protected_response.status_code, 200)
-
-
-    def test_token_refresh_integration(self):
-        """
-        Test that refresh tokens actually work to obtain new access tokens.
-        """
-        # First get tokens via OAuth
-        google_response = {
-            "email": "refresh_test@example.com",
-            "email_verified": True,
-            "given_name": "Refresh",
-            "family_name": "Test",
-        }
-
-        with requests_mock.Mocker() as m:
-            m.get('https://www.googleapis.com/oauth2/v3/userinfo', json=google_response)
-            
-            response = self.client.post(
-                self.auth_url,
-                {
-                    'provider': 'google',
-                    'access_token': 'valid_token'
-                },
-                format='json'
-            )
-
-        refresh_token = response.data['refresh']
-        
-        # Use refresh token to get new access token
-        refresh_response = self.client.post(
-            reverse('jwt-refresh'),
-            {'refresh': refresh_token},
-            format='json'
-        )
-        
-        self.assertEqual(refresh_response.status_code, 200)
-        self.assertIn('access', refresh_response.data)
-
-    def test_not_verified_email(self):
-        """
-        Test GitHub OAuth authentication with an unverified email address.
-        
-        This test ensures security by preventing access from users whose
-        email addresses have not been verified by the OAuth provider.
-        """        
-        github_user_response = {
-            "login": "testusername",
-            "name": "Test Full Name",
-            "email": "test@example.com"
-        }
-
-        with requests_mock.Mocker() as m:
-            m.get('https://api.github.com/user', json=github_user_response)
-            
-            m.get(
-                'https://api.github.com/user/emails',
-                json=[
-                    {
-                        "email": "test@example.com",
-                        "verified": False,
-                        "primary": True
-                    }
-                ]
-            )
-
-            response = self.client.post(
-                self.auth_url,
-                {
-                    'provider': 'github',
-                    'access_token': 'valid_github_token'
-                },
-                format='json'
-            )
-
-        access_token = response.data["access"]
-
-        user = User.objects.get(email="test@example.com")
-        self.assertFalse(user.is_active)
-
-        # Test token can be used for authentication
-        client = APIClient()
-        client.credentials(HTTP_AUTHORIZATION=f'Bearer {access_token}')
-        
-        # Test protected endpoint
-        protected_response = client.get('/api/v1/auth/me/')
-        self.assertEqual(protected_response.status_code, 401)
-
-    def test_provider_unexpected_shape(self):
-        """
-        Test failure when OAuth provider response JSON is not a dictionary.
-        """
-        with patch("users.views.requests.get") as mock_get:
-            mock_get.return_value.status_code = 200
-            mock_get.return_value.json.return_value = "not_a_dict"
-            mock_get.return_value.raise_for_status.return_value = None
-            res = self.client.post(self.auth_url, {
-                'provider': 'google',
-                'access_token': 'valid'
-            }, format='json')
-        self.assertIn(res.status_code, [400, 502])
-=======
         res = self.client.post(self.auth_url, {'provider': 'google', 'access_token': 'fake'}, format='json')
         self.assertNotEqual(res.status_code, status.HTTP_500_INTERNAL_SERVER_ERROR)
->>>>>>> e7114a24
-
+
+    @patch('users.views.oauth_view.load_backend')
+    def test_jwt_response_sets_cookie(self, mock_load_backend):
+        """Test that JWT response properly sets refresh token cookie"""
+        mock_backend = MagicMock()
+        
+        active_user = self.oauth_user
+        mock_backend.do_auth.return_value = active_user
+        mock_load_backend.return_value = mock_backend
+
+        res = self.client.post(self.auth_url, {'provider': 'google', 'access_token': 'token'}, format='json')
+
+        self.assertEqual(res.status_code, status.HTTP_200_OK)
+
+        self.assertIn("access", res.data)
+        self.assertIn("refresh_token", res.cookies)
+        self.assertTrue(res.cookies["refresh_token"]["httponly"])
 
 class TestSendWelcomeEmail(TestCase):
-    """
-    Test suite for the send_welcome_oauth_email_task Celery task.
-    
-    Tests email functionality for OAuth user registration, including:
-    - Successful email sending
-    - Error handling for missing parameters
-    - Exception handling for email delivery failures
-    - Integration with OAuth flow
-    """    
     def setUp(self):
-<<<<<<< HEAD
-        """
-        Set up test environment for Celery task testing.
-
-        Enables eager execution mode for Celery tasks to run synchronously
-        during testing
-        """
-        self._orig_always_eager = settings.CELERY_TASK_ALWAYS_EAGER
-        self._orig_eager_propagates = settings.CELERY_TASK_EAGER_PROPAGATES
-        settings.CELERY_TASK_ALWAYS_EAGER = True
-        settings.CELERY_TASK_EAGER_PROPAGATES = True
-=======
         """Enable Celery eager mode for synchronous task execution during tests."""
         self._orig_always_eager = third_party_settings.CELERY_TASK_ALWAYS_EAGER
         self._orig_eager_propagates = third_party_settings.CELERY_TASK_EAGER_PROPAGATES
 
         third_party_settings.CELERY_TASK_ALWAYS_EAGER = True
         third_party_settings.CELERY_TASK_EAGER_PROPAGATES = True
->>>>>>> e7114a24
-
-        self.auth_url = reverse('oauth_login')
 
     def tearDown(self):
-<<<<<<< HEAD
-        """
-        Clean up test environment after each test.
-        
-        Restores original Celery settings to avoid affecting other tests.
-        """
-        settings.CELERY_TASK_ALWAYS_EAGER = self._orig_always_eager
-        settings.CELERY_TASK_EAGER_PROPAGATES = self._orig_eager_propagates 
-=======
         """Restore original Celery settings."""
         third_party_settings.CELERY_TASK_ALWAYS_EAGER = self._orig_always_eager
         third_party_settings.CELERY_TASK_EAGER_PROPAGATES = self._orig_eager_propagates
->>>>>>> e7114a24
-
-    @classmethod
-    def tearDownClass(cls):
-        super().tearDownClass()
-        cache.clear()
-        
+
     @patch("users.tasks.send_mail")
     def test_send_email_task_success(self, mock_send_mail):
         """
-<<<<<<< HEAD
-        Test successful execution of the welcome email task.
-=======
         Test that the send_welcome_oauth_email_task sends an email successfully
         when valid parameters are provided.
->>>>>>> e7114a24
         """
         test_recipient_list = ["you@example.com"]
         result = send_welcome_oauth_email_task.delay("Subject", "Hello", test_recipient_list)
@@ -425,14 +290,8 @@
     @patch("users.tasks.send_mail")
     def test_send_email_task_missing_params(self, mock_send_mail):
         """
-<<<<<<< HEAD
-        Test email task behavior with missing or empty parameters.
-        """        
-        # Empty subject/message/recipient_list
-=======
         Test that the task handles missing parameters gracefully without sending an email.
         """
->>>>>>> e7114a24
         result = send_welcome_oauth_email_task.delay("", "", [])
 
         self.assertEqual(result.status, "SUCCESS")
@@ -442,11 +301,7 @@
     @patch("users.tasks.send_mail", side_effect=Exception("SMTP error"))
     def test_send_email_failure(self, mock_send_mail):
         """
-<<<<<<< HEAD
-        Test email task exception handling during send failure.
-=======
         Test that exceptions during sending are logged and do not fail the task.
->>>>>>> e7114a24
         """
         recipients = ["valid@example.com"]
         with self.assertLogs("users.tasks", level="ERROR") as cm:
@@ -454,43 +309,4 @@
 
         self.assertEqual(result.status, "SUCCESS")
         self.assertIn("Email was not sent", "\n".join(cm.output))
-<<<<<<< HEAD
-        mock_send_mail.assert_called_once()    
-
-    @patch("users.tasks.send_mail")
-    def test_complete_oauth_flow_with_email(self, mock_email_task):
-        """
-        Test complete OAuth flow including user creation, JWT issuance, and email sending.
-        """
-        google_response = {
-            "email": "integration@example.com",
-            "given_name": "Integration",
-            "family_name": "Test"
-        }
-
-        with requests_mock.Mocker() as m:
-            m.get('https://www.googleapis.com/oauth2/v3/userinfo', json=google_response)
-            
-            response = self.client.post(
-                self.auth_url,
-                {
-                    'provider': 'google',
-                    'access_token': 'valid_token'
-                },
-                format='json'
-            )
-
-        # Verify all steps completed
-        self.assertEqual(response.status_code, 200)
-        self.assertIn('access', response.data)
-        self.assertIn('refresh', response.data)
-        
-        # Verify user was created
-        user = User.objects.get(email='integration@example.com')
-        self.assertEqual(user.first_name, 'Integration')
-        
-        # Verify email task was called
-        mock_email_task.assert_called_once()    
-=======
-        mock_send_mail.assert_called_once()
->>>>>>> e7114a24
+        mock_send_mail.assert_called_once()
<<<<<<< HEAD
from django.core.exceptions import ValidationError as DjangoValidationError
from django.test import TestCase
from django.db import IntegrityError
from startups.models import Industry
=======
>>>>>>> f71d5bf4
from tests.test_base_case import BaseAPITestCase
from unittest.mock import patch
from startups.documents import StartupDocument


class IndustryModelCleanTests(BaseAPITestCase):
    """Test suite for Industry model validation and constraints."""

    @classmethod
    def setUpClass(cls):
        # Mock the update method of StartupDocument to prevent Elasticsearch calls
        cls.update_patcher = patch.object(StartupDocument, 'update', lambda self, instance, **kwargs: None)
        cls.update_patcher.start()
        super().setUpClass()

    @classmethod
    def tearDownClass(cls):
        cls.update_patcher.stop()
        super().tearDownClass()

    def test_create_industry_success(self):
        """Industry can be created successfully with valid data."""
        industry = Industry.objects.create(name="Information Technology")
        self.assertEqual(industry.name, "Information Technology")
        self.assertTrue(industry.pk is not None)

    def test_create_industry_duplicate_name_raises_error(self):
        """Creating industry with duplicate name raises IntegrityError or ValidationError."""
        Industry.objects.create(name="FinTech")
        with self.assertRaises((DjangoValidationError, IntegrityError)):
            industry = Industry(name="FinTech")
            industry.full_clean()
            industry.save()

    def test_industry_name_not_empty(self):
        """Industry name cannot be empty."""
        with self.assertRaises(DjangoValidationError):
            industry = Industry(name="")
            industry.full_clean()
            industry.save()

    def test_industry_str_method(self):
        """__str__ method returns the industry name."""
        industry = Industry.objects.create(name="HealthTech")
        self.assertEqual(str(industry), "HealthTech")

    def test_industry_update_name(self):
        """Updating industry name works correctly."""
        industry = Industry.objects.create(name="OldName")
        industry.name = "NewName"
        industry.full_clean()
        industry.save()
        self.assertEqual(Industry.objects.get(pk=industry.pk).name, "NewName")

    def test_industry_delete(self):
        """Deleting an industry removes it from the database."""
        industry = Industry.objects.create(name="ToDelete")
        pk = industry.pk
        industry.delete()
        self.assertFalse(Industry.objects.filter(pk=pk).exists())


<|MERGE_RESOLUTION|>--- conflicted
+++ resolved
@@ -1,10 +1,7 @@
-<<<<<<< HEAD
 from django.core.exceptions import ValidationError as DjangoValidationError
 from django.test import TestCase
 from django.db import IntegrityError
 from startups.models import Industry
-=======
->>>>>>> f71d5bf4
 from tests.test_base_case import BaseAPITestCase
 from unittest.mock import patch
 from startups.documents import StartupDocument
@@ -67,3 +64,4 @@
         self.assertFalse(Industry.objects.filter(pk=pk).exists())
 
 
+

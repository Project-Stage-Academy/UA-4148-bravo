--- conflicted
+++ resolved
@@ -36,18 +36,10 @@
         }
         self.url = reverse('startup-list')
 
-<<<<<<< HEAD
-    def test_create_startup_success(self):
-        """Test successful creation of a startup via POST request."""
-=======
     @patch("users.permissions.IsStartupUser.has_permission", return_value=True)
     @patch("users.permissions.IsStartupUser.has_object_permission", return_value=True)
     def test_create_startup_success(self, mock_has_object_permission, mock_has_permission):
-        """
-        Test that a startup can be successfully created via POST request to the startup-list endpoint.
-        Verifies that the response status is HTTP 201 Created and the returned data matches the input.
-        """
->>>>>>> f71d5bf4
+        """Test that a startup can be successfully created via POST request."""
         response = self.client.post(self.url, self.startup_data, format='json')
         self.assertEqual(response.status_code, status.HTTP_201_CREATED)
         data = response.data
@@ -58,19 +50,10 @@
         startup = Startup.objects.get(pk=data['id'])
         self.assertEqual(startup.user, self.user)
 
-<<<<<<< HEAD
-    def test_get_startup_list(self):
+    @patch("users.permissions.IsStartupUser.has_permission", return_value=True)
+    @patch("users.permissions.IsStartupUser.has_object_permission", return_value=True)
+    def test_get_startup_list(self, mock_has_object_permission, mock_has_permission):
         """GET request returns list of startups including at least one from setup."""
-=======
-    @patch("users.permissions.IsStartupUser.has_permission", return_value=True)
-    @patch("users.permissions.IsStartupUser.has_object_permission", return_value=True)
-    def test_get_startup_list(self, mock_has_object_permission, mock_has_permission):
-        """
-        Test that the GET request to startup-list endpoint returns a list of startups,
-        including at least one startup created in the test setup.
-        Verifies response status is HTTP 200 OK and that at least one startup is returned.
-        """
->>>>>>> f71d5bf4
         self.get_or_create_startup(
             user=self.user,
             company_name='ListStartup',
@@ -81,36 +64,20 @@
         self.assertEqual(response.status_code, status.HTTP_200_OK)
         self.assertGreaterEqual(len(response.data), 1)
 
-<<<<<<< HEAD
-    def test_create_startup_validation_error(self):
+    @patch("users.permissions.IsStartupUser.has_permission", return_value=True)
+    @patch("users.permissions.IsStartupUser.has_object_permission", return_value=True)
+    def test_create_startup_validation_error(self, mock_has_object_permission, mock_has_permission):
         """Creating a startup with empty company_name returns 400."""
-=======
-    @patch("users.permissions.IsStartupUser.has_permission", return_value=True)
-    @patch("users.permissions.IsStartupUser.has_object_permission", return_value=True)
-    def test_create_startup_validation_error(self, mock_has_object_permission, mock_has_permission):
-        """
-        Ensure that creating a startup with invalid data (empty company_name)
-        returns HTTP 400 Bad Request and includes the relevant validation error.
-        """
->>>>>>> f71d5bf4
         data = self.startup_data.copy()
         data['company_name'] = ''
         response = self.client.post(self.url, data, format='json')
         self.assertEqual(response.status_code, status.HTTP_400_BAD_REQUEST)
         self.assertIn('company_name', response.data)
 
-<<<<<<< HEAD
-    def test_filter_by_industry(self):
+    @patch("users.permissions.IsStartupUser.has_permission", return_value=True)
+    @patch("users.permissions.IsStartupUser.has_object_permission", return_value=True)
+    def test_filter_by_industry(self, mock_has_object_permission, mock_has_permission):
         """Filter startups by industry returns only relevant startups."""
-=======
-    @patch("users.permissions.IsStartupUser.has_permission", return_value=True)
-    @patch("users.permissions.IsStartupUser.has_object_permission", return_value=True)
-    def test_filter_by_industry(self, mock_has_object_permission, mock_has_permission):
-        """
-        Verify that the industry filter correctly returns startups only
-        within the specified industry and excludes others.
-        """
->>>>>>> f71d5bf4
         startup1 = self.get_or_create_startup(
             user=self.user, industry=self.industry, location=self.location,
             company_name='IndustryA'
@@ -129,17 +96,10 @@
         self.assertIn(startup1.company_name, returned_names)
         self.assertNotIn(startup2.company_name, returned_names)
 
-<<<<<<< HEAD
-    def test_search_by_company_name(self):
+    @patch("users.permissions.IsStartupUser.has_permission", return_value=True)
+    @patch("users.permissions.IsStartupUser.has_object_permission", return_value=True)
+    def test_search_by_company_name(self, mock_has_object_permission, mock_has_permission):
         """Searching by partial company name returns correct startups."""
-=======
-    @patch("users.permissions.IsStartupUser.has_permission", return_value=True)
-    @patch("users.permissions.IsStartupUser.has_object_permission", return_value=True)
-    def test_search_by_company_name(self, mock_has_object_permission, mock_has_permission):
-        """
-        Ensure that searching by a partial company name returns the matching startups.
-        """
->>>>>>> f71d5bf4
         self.get_or_create_startup(
             user=self.user, company_name='Searchable Startup',
             industry=self.industry, location=self.location
@@ -148,18 +108,10 @@
         self.assertEqual(response.status_code, status.HTTP_200_OK)
         self.assertTrue(any('Searchable' in s['company_name'] for s in response.data))
 
-<<<<<<< HEAD
-    def test_retrieve_startup_detail(self):
+    @patch("users.permissions.IsStartupUser.has_permission", return_value=True)
+    @patch("users.permissions.IsStartupUser.has_object_permission", return_value=True)
+    def test_retrieve_startup_detail(self, mock_has_object_permission, mock_has_permission):
         """Retrieving a single startup returns correct details."""
-=======
-    @patch("users.permissions.IsStartupUser.has_permission", return_value=True)
-    @patch("users.permissions.IsStartupUser.has_object_permission", return_value=True)
-    def test_retrieve_startup_detail(self, mock_has_object_permission, mock_has_permission):
-        """
-        Verify that retrieving a single startup by its ID returns
-        the correct details and HTTP 200 OK.
-        """
->>>>>>> f71d5bf4
         startup = self.get_or_create_startup(
             user=self.user, company_name='DetailStartup',
             industry=self.industry, location=self.location
@@ -169,18 +121,10 @@
         self.assertEqual(response.status_code, status.HTTP_200_OK)
         self.assertEqual(response.data['company_name'], 'DetailStartup')
 
-<<<<<<< HEAD
-    def test_update_startup_success(self):
+    @patch("users.permissions.IsStartupUser.has_permission", return_value=True)
+    @patch("users.permissions.IsStartupUser.has_object_permission", return_value=True)
+    def test_update_startup_success(self, mock_has_object_permission, mock_has_permission):
         """Full update of a startup works and returns updated data."""
-=======
-    @patch("users.permissions.IsStartupUser.has_permission", return_value=True)
-    @patch("users.permissions.IsStartupUser.has_object_permission", return_value=True)
-    def test_update_startup_success(self, mock_has_object_permission, mock_has_permission):
-        """
-        Ensure that a full update (PUT) to a startup works and
-        returns HTTP 200 OK with the updated data.
-        """
->>>>>>> f71d5bf4
         startup = self.get_or_create_startup(
             user=self.user, company_name='OldName',
             industry=self.industry, location=self.location
@@ -199,18 +143,10 @@
         self.assertEqual(response.status_code, status.HTTP_200_OK)
         self.assertEqual(response.data['company_name'], 'UpdatedName')
 
-<<<<<<< HEAD
-    def test_partial_update_startup(self):
+    @patch("users.permissions.IsStartupUser.has_permission", return_value=True)
+    @patch("users.permissions.IsStartupUser.has_object_permission", return_value=True)
+    def test_partial_update_startup(self, mock_has_object_permission, mock_has_permission):
         """Partial update works correctly."""
-=======
-    @patch("users.permissions.IsStartupUser.has_permission", return_value=True)
-    @patch("users.permissions.IsStartupUser.has_object_permission", return_value=True)
-    def test_partial_update_startup(self, mock_has_object_permission, mock_has_permission):
-        """
-        Ensure that a partial update (PATCH) to a startup works and
-        returns HTTP 200 OK with the updated field.
-        """
->>>>>>> f71d5bf4
         startup = self.get_or_create_startup(
             user=self.user, company_name='PartialUpdate',
             industry=self.industry, location=self.location
@@ -221,18 +157,10 @@
         self.assertEqual(response.status_code, status.HTTP_200_OK)
         self.assertEqual(response.data['company_name'], 'PartialUpdatedName')
 
-<<<<<<< HEAD
-    def test_update_startup_validation_error(self):
+    @patch("users.permissions.IsStartupUser.has_permission", return_value=True)
+    @patch("users.permissions.IsStartupUser.has_object_permission", return_value=True)
+    def test_update_startup_validation_error(self, mock_has_object_permission, mock_has_permission):
         """Updating startup with invalid data returns 400."""
-=======
-    @patch("users.permissions.IsStartupUser.has_permission", return_value=True)
-    @patch("users.permissions.IsStartupUser.has_object_permission", return_value=True)
-    def test_update_startup_validation_error(self, mock_has_object_permission, mock_has_permission):
-        """
-        Verify that updating a startup with invalid data
-        (empty company_name) returns HTTP 400 Bad Request with errors.
-        """
->>>>>>> f71d5bf4
         startup = self.get_or_create_startup(
             user=self.user, company_name='ValidName',
             industry=self.industry, location=self.location
@@ -243,18 +171,10 @@
         self.assertEqual(response.status_code, status.HTTP_400_BAD_REQUEST)
         self.assertIn('company_name', response.data)
 
-<<<<<<< HEAD
-    def test_delete_startup(self):
+    @patch("users.permissions.IsStartupUser.has_permission", return_value=True)
+    @patch("users.permissions.IsStartupUser.has_object_permission", return_value=True)
+    def test_delete_startup(self, mock_has_object_permission, mock_has_permission):
         """Deleting a startup removes it and returns 204."""
-=======
-    @patch("users.permissions.IsStartupUser.has_permission", return_value=True)
-    @patch("users.permissions.IsStartupUser.has_object_permission", return_value=True)
-    def test_delete_startup(self, mock_has_object_permission, mock_has_permission):
-        """
-        Ensure that deleting a startup works, returns HTTP 204 No Content,
-        and removes the object from the database.
-        """
->>>>>>> f71d5bf4
         startup = self.get_or_create_startup(
             user=self.user, company_name='ToDelete',
             industry=self.industry, location=self.location
@@ -264,18 +184,10 @@
         self.assertEqual(response.status_code, status.HTTP_204_NO_CONTENT)
         self.assertFalse(Startup.objects.filter(pk=startup.pk).exists())
 
-<<<<<<< HEAD
-    def test_create_startup_user_is_ignored(self):
+    @patch("users.permissions.IsStartupUser.has_permission", return_value=True)
+    @patch("users.permissions.IsStartupUser.has_object_permission", return_value=True)
+    def test_create_startup_user_is_ignored(self, mock_has_object_permission, mock_has_permission):
         """Passed user is ignored; request.user is used."""
-=======
-    @patch("users.permissions.IsStartupUser.has_permission", return_value=True)
-    @patch("users.permissions.IsStartupUser.has_object_permission", return_value=True)
-    def test_create_startup_user_is_ignored(self, mock_has_object_permission, mock_has_permission):
-        """
-        Even if a different user ID is passed in request,
-        Startup should be created with request.user.
-        """
->>>>>>> f71d5bf4
         other_user = self.get_or_create_user("fake@example.com", "Fake", "User")
         data = self.startup_data.copy()
         data['user'] = other_user.pk
@@ -284,21 +196,11 @@
         startup = Startup.objects.get(pk=response.data['id'])
         self.assertEqual(startup.user, self.user)
 
-<<<<<<< HEAD
-    @patch('startups.models.Startup.clean', side_effect=Exception("Invalid data"))
-    def test_create_startup_model_clean_error(self, mock_clean):
+    @patch('startups.models.Startup.clean', side_effect=DjangoValidationError({'non_field_errors': ['Invalid data']}))
+    @patch("users.permissions.IsStartupUser.has_permission", return_value=True)
+    @patch("users.permissions.IsStartupUser.has_object_permission", return_value=True)
+    def test_create_startup_model_clean_error(self, mock_has_object_permission, mock_has_permission, mock_clean):
         """Simulate model validation error during creation, should return 400."""
-        mock_clean.side_effect = DjangoValidationError({'non_field_errors': ['Invalid data']})
-=======
-    @patch('startups.models.Startup.clean', side_effect=DjangoValidationError({'non_field_errors': ['Invalid data']}))
-    @patch("users.permissions.IsStartupUser.has_permission", return_value=True)
-    @patch("users.permissions.IsStartupUser.has_object_permission", return_value=True)
-    def test_create_startup_model_clean_error(self, mock_has_object_permission, mock_has_permission, mock_clean):
-        """
-        Simulate model validation error during creation.
-        Should return HTTP 400.
-        """
->>>>>>> f71d5bf4
         response = self.client.post(self.url, self.startup_data, format='json')
         self.assertEqual(response.status_code, status.HTTP_400_BAD_REQUEST)
         self.assertIn('non_field_errors', response.data)
@@ -310,17 +212,10 @@
         response = client.get(self.url)
         self.assertEqual(response.status_code, status.HTTP_401_UNAUTHORIZED)
 
-<<<<<<< HEAD
-    def test_update_startup_returns_updated_fields(self):
+    @patch("users.permissions.IsStartupUser.has_permission", return_value=True)
+    @patch("users.permissions.IsStartupUser.has_object_permission", return_value=True)
+    def test_update_startup_returns_updated_fields(self, mock_has_object_permission, mock_has_permission):
         """After update, all updated fields are returned correctly."""
-=======
-    @patch("users.permissions.IsStartupUser.has_permission", return_value=True)
-    @patch("users.permissions.IsStartupUser.has_object_permission", return_value=True)
-    def test_update_startup_returns_updated_fields(self, mock_has_object_permission, mock_has_permission):
-        """
-        After update, API should return all updated fields correctly.
-        """
->>>>>>> f71d5bf4
         startup = self.get_or_create_startup(
             user=self.user,
             company_name='InitialName',
@@ -349,3 +244,4 @@
 
 
 
+

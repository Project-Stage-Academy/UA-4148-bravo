from django_elasticsearch_dsl import Document, fields
from django_elasticsearch_dsl.registries import registry
from startups.models import Startup, Industry, Location



@registry.register_document
class StartupDocument(Document):

    industry = fields.ObjectField(properties={
        'id': fields.IntegerField(),
        'name': fields.KeywordField(),
    })

    location = fields.ObjectField(properties={
        'id': fields.IntegerField(),
        'country': fields.KeywordField(),
        'region': fields.KeywordField(),
        'city': fields.KeywordField(),
        'address_line': fields.TextField(),
        'postal_code': fields.KeywordField(),
    })

<<<<<<< HEAD
    company_name = fields.TextField(fields={
        'raw': fields.KeywordField()  # for sorting
    })

    funding_stage = fields.KeywordField()
    investment_needs = fields.TextField()
    company_size = fields.KeywordField()
    is_active = fields.BooleanField()

    created_at = fields.DateField(format="yyyy-MM-dd")
    updated_at = fields.DateField(format="yyyy-MM-dd")
=======
    stage = fields.KeywordField()
>>>>>>> 579349e3

    class Index:
        name = 'startups'
        settings = {
            'number_of_shards': 1,
            'number_of_replicas': 0
        }

    class Django:
        model = Startup
        fields = [
            'id',
            'description',
            'website',
            'email',
            'founded_year',
            'team_size',
            'created_at',
            'updated_at',
        ]
<<<<<<< HEAD
        related_models = [Industry, Location]

    def get_instances_from_related(self, related_instance):
        """Ensure related model changes update the index."""
        if isinstance(related_instance, Industry):
            return related_instance.startups.all()
        elif isinstance(related_instance, Location):
            return related_instance.startups.all()
=======
        related_models = [Startup.industry.field.related_model, Startup.location.field.related_model]

    def prepare_industry(self, instance):
        if instance.industry:
            return {
                'id': instance.industry.id,
                'name': instance.industry.name,
            }
        return {}

    def prepare_location(self, instance):
        if instance.location:
            loc = instance.location
            return {
                'id': loc.id,
                'country': str(loc.country),
                'region': loc.region,
                'city': loc.city,
                'address_line': loc.address_line,
                'postal_code': loc.postal_code,
            }
        return {}

    def get_instances_from_related(self, related_instance):
        '''
        Given a related instance (Industry or Location),
        return the queryset of Startup instances that should be updated.
        '''
        if isinstance(related_instance, Startup.industry.field.related_model):
            return related_instance.startup_set.all()
        elif isinstance(related_instance, Startup.location.field.related_model):
            return related_instance.startup_set.all()
        return []
>>>>>>> 579349e3
<|MERGE_RESOLUTION|>--- conflicted
+++ resolved
@@ -1,7 +1,6 @@
 from django_elasticsearch_dsl import Document, fields
 from django_elasticsearch_dsl.registries import registry
 from startups.models import Startup, Industry, Location
-
 
 
 @registry.register_document
@@ -21,7 +20,6 @@
         'postal_code': fields.KeywordField(),
     })
 
-<<<<<<< HEAD
     company_name = fields.TextField(fields={
         'raw': fields.KeywordField()  # for sorting
     })
@@ -33,9 +31,6 @@
 
     created_at = fields.DateField(format="yyyy-MM-dd")
     updated_at = fields.DateField(format="yyyy-MM-dd")
-=======
-    stage = fields.KeywordField()
->>>>>>> 579349e3
 
     class Index:
         name = 'startups'
@@ -56,7 +51,6 @@
             'created_at',
             'updated_at',
         ]
-<<<<<<< HEAD
         related_models = [Industry, Location]
 
     def get_instances_from_related(self, related_instance):
@@ -64,39 +58,4 @@
         if isinstance(related_instance, Industry):
             return related_instance.startups.all()
         elif isinstance(related_instance, Location):
-            return related_instance.startups.all()
-=======
-        related_models = [Startup.industry.field.related_model, Startup.location.field.related_model]
-
-    def prepare_industry(self, instance):
-        if instance.industry:
-            return {
-                'id': instance.industry.id,
-                'name': instance.industry.name,
-            }
-        return {}
-
-    def prepare_location(self, instance):
-        if instance.location:
-            loc = instance.location
-            return {
-                'id': loc.id,
-                'country': str(loc.country),
-                'region': loc.region,
-                'city': loc.city,
-                'address_line': loc.address_line,
-                'postal_code': loc.postal_code,
-            }
-        return {}
-
-    def get_instances_from_related(self, related_instance):
-        '''
-        Given a related instance (Industry or Location),
-        return the queryset of Startup instances that should be updated.
-        '''
-        if isinstance(related_instance, Startup.industry.field.related_model):
-            return related_instance.startup_set.all()
-        elif isinstance(related_instance, Startup.location.field.related_model):
-            return related_instance.startup_set.all()
-        return []
->>>>>>> 579349e3
+            return related_instance.startups.all()
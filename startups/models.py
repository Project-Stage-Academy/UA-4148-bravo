from django.core.exceptions import ValidationError
from django.core.validators import MinValueValidator
from django.db import models
from django.db.models import UniqueConstraint, F
from django_countries.fields import CountryField

from common.company import Company
from common.enums import Stage
from validation.validate_names import validate_forbidden_names, validate_latin


class Location(models.Model):
    """
    Represents a physical location with country, region, city, address line, and postal code.
    Includes validation to ensure fields follow expected formats and logical consistency.
    """
    country = CountryField(
        verbose_name="Country",
        help_text="Country of the location"
    )
    region = models.CharField(
        max_length=100,
        blank=True,
        null=True,
        verbose_name="Region",
        help_text="Region or state of the location"
    )
    city = models.CharField(
        max_length=100,
        blank=False,
        null=False,
        verbose_name="City",
        help_text="City of the location"
    )
    address_line = models.CharField(
        max_length=254,
        blank=True,
        null=True,
        verbose_name="Address Line",
        help_text="Street address or detailed address line"
    )
    postal_code = models.CharField(
        max_length=20,
        blank=True,
        null=True,
        verbose_name="Postal Code",
        help_text="Postal or ZIP code"
    )
    created_at = models.DateTimeField(auto_now_add=True, verbose_name="Created At")
    updated_at = models.DateTimeField(auto_now=True, verbose_name="Updated At")

    def clean(self):
        """
        Validates field values for formatting and logical consistency.
        """
        errors = {}

        if self.postal_code:
            postal = self.postal_code.strip()
            if len(postal) < 3:
                errors['postal_code'] = "Postal code must be at least 3 characters."
            elif not validate_latin(postal):
                errors['postal_code'] = (
                    "Postal code must contain only Latin letters, spaces, hyphens, or apostrophes."
                )

        for field_name in ['city', 'region', 'address_line']:
            raw_value = getattr(self, field_name)
            if raw_value:
                value = raw_value.strip()
                if not value:
                    errors[field_name] = (
                        f"{field_name.replace('_', ' ').capitalize()} must not be empty or just spaces."
                    )
                elif not validate_latin(value):
                    errors[field_name] = (
                        f"{field_name.replace('_', ' ').capitalize()} must contain only Latin letters, spaces, hyphens, or apostrophes."
                    )

        if self.address_line:
            if not self.city or not self.city.strip():
                errors['city'] = "City is required when address_line is provided."
            if not self.region or not self.region.strip():
                errors['region'] = "Region is required when address_line is provided."

        if self.city:
            if not self.region or not self.region.strip():
                errors['region'] = "Region is required when city is provided."

        if errors:
            raise ValidationError(errors)

    def __str__(self):
        """
        Returns a human-readable string representation of the location.
        """
        city_str = self.city if self.city else 'Unknown City'
        country_str = self.country if self.country else 'Unknown Country'

        if self.region:
            return f"{city_str}, {self.region}, {country_str}"
        return f"{city_str}, {country_str}"

    class Meta:
        db_table = "locations"
        ordering = ["country"]
        verbose_name = "Location"
        verbose_name_plural = "Locations"
        constraints = [
            UniqueConstraint(
                F('city'),
                F('region'),
                F('country'),
                name='unique_location',
                violation_error_message='This location already exists.'
            )
        ]
        indexes = [
            models.Index(fields=['country']),
            models.Index(fields=['city']),
            models.Index(fields=['region']),
        ]


class Industry(models.Model):
    """
    Represents an industry category, which can be linked to other entities like startups.
    Enforces uniqueness of the industry name and validates against forbidden names.
    """
    name = models.CharField(
        max_length=100,
        unique=True,
        verbose_name="Industry Name",
        help_text="Name of the industry (unique)"
    )
    description = models.TextField(
        blank=True,
        default="",
        verbose_name="Description",
        help_text="Optional detailed description of the industry"
    )
    created_at = models.DateTimeField(auto_now_add=True, verbose_name="Created At")

    def clean(self):
        """
        Validates the industry name against forbidden terms.
        """
        super().clean()
        validate_forbidden_names(self.name, field_name="name")

    def __str__(self):
        return self.name

    class Meta:
        db_table = "industries"
        ordering = ["name"]
        verbose_name = "Industry"
        verbose_name_plural = "Industries"
        indexes = [
            models.Index(fields=['name']),
        ]


class Startup(Company):
    """
    Represents a startup company linked to a user.
    Includes stage of development, funding details, team size, industry, and social links.
    """
    user = models.OneToOneField(
        'users.User',
        on_delete=models.CASCADE,
        related_name='startup',
        verbose_name="User",
        help_text="User who owns this startup"
    )
    stage = models.CharField(
        max_length=20,
        choices=Stage.choices,
        default=Stage.IDEA,
        verbose_name="Development Stage",
        help_text="Current development stage of the startup"
    )
<<<<<<< HEAD
    industry = models.ForeignKey(
        Industry,
        on_delete=models.PROTECT,
        related_name="startups",
        verbose_name="Industry",
        help_text="Industry in which the startup operates"
    )
    funding_needed = models.DecimalField(
        max_digits=12,
        decimal_places=2,
        default=0,
        verbose_name="Funding Needed",
        help_text="Amount of funding required by the startup"
    )
    team_size = models.PositiveIntegerField(
        default=1,
        validators=[MinValueValidator(1)],
        verbose_name="Team Size",
        help_text="Number of team members in the startup"
    )
    location = models.ForeignKey(
        Location,
        on_delete=models.SET_NULL,
        null=True,
        blank=True,
        related_name="startups",
        verbose_name="Location",
        help_text="Location of the startup"
    )
    social_links = models.JSONField(
        blank=True,
        default=dict,
        verbose_name="Social Links",
        help_text="Social media links as a JSON object"
    )
=======
>>>>>>> f71d5bf4

    def clean(self):
        """
        Validates the social_links field against allowed platforms.
        """
        super().clean()

    def __str__(self):
        return self.company_name

    class Meta:
        db_table = "startups"
        ordering = ["company_name"]
        verbose_name = "Startup"
        verbose_name_plural = "Startups"
        indexes = [
            models.Index(fields=['company_name']),
            models.Index(fields=['stage']),
            models.Index(fields=['industry']),
            models.Index(fields=['funding_needed']),
            models.Index(fields=['team_size']),
        ]
<|MERGE_RESOLUTION|>--- conflicted
+++ resolved
@@ -1,7 +1,7 @@
 from django.core.exceptions import ValidationError
 from django.core.validators import MinValueValidator
 from django.db import models
-from django.db.models import UniqueConstraint, F
+from django.db.models import UniqueConstraint
 from django_countries.fields import CountryField
 
 from common.company import Company
@@ -108,9 +108,7 @@
         verbose_name_plural = "Locations"
         constraints = [
             UniqueConstraint(
-                F('city'),
-                F('region'),
-                F('country'),
+                fields=['city', 'region', 'country'],
                 name='unique_location',
                 violation_error_message='This location already exists.'
             )
@@ -180,7 +178,6 @@
         verbose_name="Development Stage",
         help_text="Current development stage of the startup"
     )
-<<<<<<< HEAD
     industry = models.ForeignKey(
         Industry,
         on_delete=models.PROTECT,
@@ -216,12 +213,10 @@
         verbose_name="Social Links",
         help_text="Social media links as a JSON object"
     )
-=======
->>>>>>> f71d5bf4
 
     def clean(self):
         """
-        Validates the social_links field against allowed platforms.
+        Placeholder for future validation of the social_links field.
         """
         super().clean()
 
@@ -239,4 +234,4 @@
             models.Index(fields=['industry']),
             models.Index(fields=['funding_needed']),
             models.Index(fields=['team_size']),
-        ]
+        ]
from django.core.exceptions import ValidationError
from django.db import models
from django.db.models import UniqueConstraint, F
from django_countries.fields import CountryField
from typing import cast

from common.company import Company
from common.enums import Stage
from core import settings
from validation.validate_names import validate_forbidden_names, validate_latin
from validation.validate_social_links import validate_social_links_dict


class Location(models.Model):
    """
    Represents a physical location associated with a startup.
    Includes country, region, city, address line, and postal code.
    Validates formatting and logical consistency.
    """
    country = CountryField(
        verbose_name="Country",
        help_text="Country of the location"
    )
    region = models.CharField(
        max_length=100,
        blank=True,
        null=True,
        verbose_name="Region",
        help_text="Region or state of the location"
    )
    city = models.CharField(
        max_length=100,
        blank=True,
        null=True,
        verbose_name="City",
        help_text="City of the location"
    )
    address_line = models.CharField(
        max_length=254,
        blank=True,
        null=True,
        verbose_name="Address Line",
        help_text="Street address or detailed address line"
    )
    postal_code = models.CharField(
        max_length=20,
        blank=True,
        null=True,
        verbose_name="Postal Code",
        help_text="Postal or ZIP code"
    )
    created_at = models.DateTimeField(auto_now_add=True, verbose_name="Created At")
    updated_at = models.DateTimeField(auto_now=True, verbose_name="Updated At")

    def clean(self):
        """
<<<<<<< HEAD
        Validates the Location instance:
        - Postal code must be at least 3 characters and contain only Latin letters, spaces, hyphens, or apostrophes.
=======
        Validates the Location instance.

        - Postal code must be at least 3 characters and contain only Latin characters.
>>>>>>> b65e1b39
        - City, region, and address line must not be empty or contain only spaces and must be Latin characters only.
        - Enforces logical dependencies: address_line requires city and region, city requires region.
        """
        errors = {}

        if self.postal_code:
            postal = self.postal_code.strip()
            if len(postal) < 3:
                errors['postal_code'] = "Postal code must be at least 3 characters."
            elif not validate_latin(postal):
                errors['postal_code'] = (
                    "Postal code must contain only Latin letters, spaces, hyphens, or apostrophes."
                )

        for field_name in ['city', 'region', 'address_line']:
            raw_value = getattr(self, field_name)
            if raw_value:
                value = raw_value.strip()
                if not value:
                    errors[field_name] = (
                        f"{field_name.replace('_', ' ').capitalize()} must not be empty or just spaces."
                    )
                elif not validate_latin(value):
                    errors[field_name] = (
                        f"{field_name.replace('_', ' ').capitalize()} must contain only Latin letters, spaces, hyphens, or apostrophes."
                    )

        if self.address_line:
            if not self.city or not self.city.strip():
                errors['city'] = "City is required when address_line is provided."
            if not self.region or not self.region.strip():
                errors['region'] = "Region is required when address_line is provided."

        if self.city:
            if not self.region or not self.region.strip():
                errors['region'] = "Region is required when city is provided."

        if errors:
            raise ValidationError(errors)

    def __str__(self):
        city_str = self.city if self.city else 'Unknown City'
        country_str = self.country if self.country else 'Unknown Country'

        if self.region:
            return f"{city_str}, {self.region}, {country_str}"
        return f"{city_str}, {country_str}"

    class Meta:
        db_table = "locations"
        ordering = ["country"]
        verbose_name = "Location"
        verbose_name_plural = "Locations"
        constraints = [
            UniqueConstraint(
                F('city'),
                F('region'),
                F('country'),
                name='unique_location',
                violation_error_message='This location already exists.'
            )
        ]
        indexes = [
            models.Index(fields=['country']),
            models.Index(fields=['city']),
            models.Index(fields=['region']),
        ]


class Industry(models.Model):
    """
    Represents an industry category, which can be linked to other entities like startups.
    Enforces uniqueness of the industry name and validates against forbidden names.
    """
    name = models.CharField(
        max_length=100,
        unique=True,
        verbose_name="Industry Name",
        help_text="Name of the industry (unique)"
    )
    description = models.TextField(
        blank=True,
        default="",
        verbose_name="Description",
        help_text="Optional detailed description of the industry"
    )
    created_at = models.DateTimeField(auto_now_add=True, verbose_name="Created At")

    def clean(self):
        """
        Validates the Industry name to ensure it does not contain forbidden terms.

        Raises:
            ValidationError: If forbidden names are detected.
        """
        super().clean()
        validate_forbidden_names(self.name, field_name="name")

    def __str__(self):
        return self.name

    class Meta:
        db_table = "industries"
        ordering = ["name"]
        verbose_name = "Industry"
        verbose_name_plural = "Industries"
        indexes = [
            models.Index(fields=['name']),
        ]


class Startup(Company):
    """
    Represents a startup company linked to a user.
    Includes stage of development and social links validation.
    """
    user = models.OneToOneField(
        'users.User',
        on_delete=models.CASCADE,
        related_name='startup',
        verbose_name="User",
        help_text="User who owns this startup"
    )
    stage = models.CharField(
        max_length=20,
        choices=Stage.choices,
        default=Stage.IDEA,
        verbose_name="Development Stage",
        help_text="Current development stage of the startup"
    )
    social_links = models.JSONField(
        blank=True,
        default=dict,
        verbose_name="Social Links",
        help_text="Social media links as a JSON object"
    )
    industry = models.ForeignKey(
        Industry,
        on_delete=models.SET_NULL,
        null=True,
        related_name='startups'
    )
    location = models.ForeignKey(
        Location,
        on_delete=models.SET_NULL,
        null=True,
        related_name='startups'
    )
    founded_year = models.PositiveIntegerField(blank=True, null=True)
    team_size = models.PositiveIntegerField(blank=True, null=True)
    funding_stage = models.CharField(
        max_length=50,
        choices=[
            ('pre_seed', 'Pre-Seed'),
            ('seed', 'Seed'),
            ('series_a', 'Series A'),
            ('series_b', 'Series B'),
            ('growth', 'Growth'),
        ],
        blank=True,
        null=True
    )
    investment_needs = models.TextField(blank=True, null=True)
    company_size = models.CharField(
        max_length=50,
        choices=[
            ('1-10', '1-10'),
            ('11-50', '11-50'),
            ('51-200', '51-200'),
            ('201-500', '201-500'),
            ('500+', '500+'),
        ],
        blank=True,
        null=True
    )
    is_active = models.BooleanField(default=True)

    def clean(self):
        """
        Validates the Startup instance:
        - Ensures social_links only contain allowed platforms.
        - Validates URLs for the platforms.
        """
        super().clean()
        social_links = cast(dict, self.social_links)
        validate_social_links_dict(
            social_links=social_links,
            allowed_platforms=settings.ALLOWED_SOCIAL_PLATFORMS,
            raise_serializer=False
        )

    def __str__(self):
        return self.company_name

    class Meta:
        db_table = "startups"
        ordering = ["company_name"]
        verbose_name = "Startup"
        verbose_name_plural = "Startups"
        indexes = [
            models.Index(fields=['company_name']),
            models.Index(fields=['stage']),
        ]<|MERGE_RESOLUTION|>--- conflicted
+++ resolved
@@ -54,14 +54,8 @@
 
     def clean(self):
         """
-<<<<<<< HEAD
         Validates the Location instance:
         - Postal code must be at least 3 characters and contain only Latin letters, spaces, hyphens, or apostrophes.
-=======
-        Validates the Location instance.
-
-        - Postal code must be at least 3 characters and contain only Latin characters.
->>>>>>> b65e1b39
         - City, region, and address line must not be empty or contain only spaces and must be Latin characters only.
         - Enforces logical dependencies: address_line requires city and region, city requires region.
         """
@@ -153,9 +147,7 @@
     def clean(self):
         """
         Validates the Industry name to ensure it does not contain forbidden terms.
-
-        Raises:
-            ValidationError: If forbidden names are detected.
+        Raises ValidationError if forbidden names are detected.
         """
         super().clean()
         validate_forbidden_names(self.name, field_name="name")

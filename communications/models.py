import uuid

from django.conf import settings
from django.db import models
from django.utils.translation import gettext_lazy as _

from projects.models import Project

class TimeStampedModel(models.Model):
    """Abstract model for created_at and updated_at fields."""
    created_at = models.DateTimeField(auto_now_add=True)
    updated_at = models.DateTimeField(auto_now=True)

    class Meta:
        abstract = True


class NotificationFrequency(models.TextChoices):
    IMMEDIATE = 'immediate', _('Immediate')
    DAILY_DIGEST = 'daily_digest', _('Daily Digest')
    WEEKLY_SUMMARY = 'weekly_summary', _('Weekly Summary')
    DISABLED = 'disabled', _('Disabled')


class NotificationTrigger(models.TextChoices):
    INVESTOR = 'investor', _('Investor')
    STARTUP = 'startup', _('Startup')
    SYSTEM = 'system', _('System')


class NotificationPriority(models.TextChoices):
    LOW = 'low', _('Low')
    MEDIUM = 'medium', _('Medium')
    HIGH = 'high', _('High')


class NotificationChannel(models.TextChoices):
    """Channels for delivering notifications."""
    IN_APP = 'in_app', _('In-App')
    EMAIL = 'email', _('Email')
    PUSH = 'push', _('Push')


class NotificationType(TimeStampedModel):
    """Model to store different types of notifications."""
    code = models.SlugField(
        max_length=50,
        unique=True,
        help_text=_('Unique code for the notification type')
    )
    name = models.CharField(
        max_length=100,
        help_text=_('Human-readable name')
    )
    description = models.TextField(
        blank=True,
        help_text=_('Description of when this notification is sent')
    )
    default_frequency = models.CharField(
        max_length=20,
        choices=NotificationFrequency.choices,
        default=NotificationFrequency.IMMEDIATE,
        help_text=_('Default frequency for this notification type')
    )
    is_active = models.BooleanField(
        default=True,
        help_text=_('Whether this notification type is active')
    )

    class Meta:
        ordering = ['name']
        verbose_name = _('Notification Type')
        verbose_name_plural = _('Notification Types')

    def __str__(self):
        return self.name

    @classmethod
    def get_default_pk(cls):
        """Get or create a default notification type to use as a fallback.

        This is useful for database migrations and testing.

        Returns:
            int: The primary key of the default notification type
        """
        obj, _ = cls.objects.get_or_create(
            code='default',
            defaults={
                'name': 'Default Notification',
                'description': 'Default notification type',
            }
        )
        return obj.pk


class Notification(TimeStampedModel):
    """
    Stores notifications for users about various platform events.
    
    NOTIFICATION TRIGGER FIELD USAGE GUIDELINES:

    1. For user-initiated actions:
       - triggered_by_user: Set to the User instance
       - triggered_by_type: Set to the user's current active role ('investor' or 'startup')
       
    2. For system-generated notifications:
       - triggered_by_user: Set to None
       - triggered_by_type: Set to 'system'
       
    3. Examples:
       - Investor saves a startup: triggered_by_user=investor_user, triggered_by_type='investor'
       - Startup updates project: triggered_by_user=startup_user, triggered_by_type='startup'
       - Weekly digest email: triggered_by_user=None, triggered_by_type='system'
       - Password reset reminder: triggered_by_user=None, triggered_by_type='system'

    4. Validation Rules:
       - If triggered_by_user is set, triggered_by_type should not be 'system'
       - If triggered_by_type is 'system', triggered_by_user should be None
    """
    notification_id = models.UUIDField(unique=True, editable=False, primary_key=True, default=uuid.uuid4)
    user = models.ForeignKey(
        settings.AUTH_USER_MODEL,
        on_delete=models.CASCADE,
        related_name='notifications'
    )
    notification_type = models.ForeignKey(
        NotificationType,
        on_delete=models.PROTECT,
        related_name='notifications'
    )
    title = models.CharField(max_length=255)
    message = models.TextField()

    triggered_by_user = models.ForeignKey(
        settings.AUTH_USER_MODEL,
        on_delete=models.SET_NULL,
        null=True,
        blank=True,
        related_name='triggered_notifications'
    )
    triggered_by_type = models.CharField(
        max_length=20,
        choices=NotificationTrigger.choices,
        null=True,
        blank=True
    )

    related_startup_id = models.CharField(max_length=64, null=True, blank=True)
<<<<<<< HEAD
    related_message_id = models.CharField(max_length=64, null=True, blank=True)
=======
    related_project = models.ForeignKey(
        Project, 
        on_delete=models.SET_NULL, 
        null=True, 
        blank=True,
        related_name='notifications'
    )
    related_message_id = models.PositiveIntegerField(null=True, blank=True)
>>>>>>> 4f30db46

    priority = models.CharField(
        max_length=10,
        choices=NotificationPriority.choices,
        default=NotificationPriority.MEDIUM
    )
    is_read = models.BooleanField(default=False)
    expires_at = models.DateTimeField(null=True, blank=True)

    class Meta:
        ordering = ['-created_at']
        indexes = [
            models.Index(fields=['user', 'is_read', 'created_at'], name='idx_notif_user_read'),
            models.Index(fields=['expires_at'], name='idx_notif_expires'),
        ]

    def __str__(self):
        return f"{self.notification_type.name} - {self.user.email}"


class UserNotificationPreference(TimeStampedModel):
    """Model to store user notification preferences."""
    user = models.OneToOneField(
        settings.AUTH_USER_MODEL,
        on_delete=models.CASCADE,
        related_name='notification_preferences',
        primary_key=True
    )
    enable_in_app = models.BooleanField(
        _('Enable in-app notifications'),
        default=True
    )
    enable_email = models.BooleanField(
        _('Enable email notifications'),
        default=True
    )
    enable_push = models.BooleanField(
        _('Enable push notifications'),
        default=False
    )

    def __str__(self):
        return f"Preferences for {self.user.email}"


class UserNotificationTypePreference(TimeStampedModel):
    """Model to store user preferences for specific notification types."""
    user_preference = models.ForeignKey(
        UserNotificationPreference,
        on_delete=models.CASCADE,
        related_name='type_preferences'
    )
    notification_type = models.ForeignKey(
        NotificationType,
        on_delete=models.CASCADE,
        related_name='user_preferences'
    )
    frequency = models.CharField(
        max_length=20,
        choices=NotificationFrequency.choices,
        default=NotificationFrequency.IMMEDIATE
    )

    class Meta:
        constraints = [
            models.UniqueConstraint(
                fields=['user_preference', 'notification_type'],
                name='unique_user_preference_notification_type'
            )
        ]
        verbose_name = _('User Notification Type Preference')

    def __str__(self):
        return f"{self.user_preference.user.email} - {self.notification_type.name}"


class EmailNotificationPreference(TimeStampedModel):
    """Model to store user email notification preferences."""
    user = models.OneToOneField(
        settings.AUTH_USER_MODEL,
        on_delete=models.CASCADE,
        related_name='email_notification_preferences',
        primary_key=True
    )

    def __str__(self):
        return f"Email Preferences for {self.user.email}"


class EmailNotificationTypePreference(TimeStampedModel):
    """Model to store user preferences for specific notification types via email."""
    email_preference = models.ForeignKey(
        EmailNotificationPreference,
        on_delete=models.CASCADE,
        related_name='types_enabled'
    )
    notification_type = models.ForeignKey(
        NotificationType,
        on_delete=models.CASCADE,
        related_name='email_preferences'
    )
    enabled = models.BooleanField(
        _('Enabled'),
        default=True,
        help_text=_('Whether email notifications for this type are enabled')
    )

    class Meta:
        constraints = [
            models.UniqueConstraint(
                fields=['email_preference', 'notification_type'],
                name='unique_email_preference_notification_type'
            )
        ]
        verbose_name = _('Email Notification Type Preference')
        verbose_name_plural = _('Email Notification Type Preferences')

    def __str__(self):
        return f"{self.email_preference.user.email} - {self.notification_type.name}"<|MERGE_RESOLUTION|>--- conflicted
+++ resolved
@@ -147,9 +147,6 @@
     )
 
     related_startup_id = models.CharField(max_length=64, null=True, blank=True)
-<<<<<<< HEAD
-    related_message_id = models.CharField(max_length=64, null=True, blank=True)
-=======
     related_project = models.ForeignKey(
         Project, 
         on_delete=models.SET_NULL, 
@@ -157,8 +154,7 @@
         blank=True,
         related_name='notifications'
     )
-    related_message_id = models.PositiveIntegerField(null=True, blank=True)
->>>>>>> 4f30db46
+    related_message_id = models.CharField(max_length=64, null=True, blank=True)
 
     priority = models.CharField(
         max_length=10,

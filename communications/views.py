import logging

from django.utils import timezone
from django.utils.dateparse import parse_datetime
from rest_framework import viewsets, status, permissions, mixins
from rest_framework.decorators import action
from rest_framework.pagination import PageNumberPagination
from rest_framework.response import Response

from .models import (
    Notification,
    UserNotificationPreference,
    NotificationType,
    UserNotificationTypePreference
)
from .serializers import (
    NotificationSerializer,
    UserNotificationPreferenceSerializer,
    NotificationTypeSerializer,
    UserNotificationTypePreferenceSerializer
)


class DefaultPageNumberPagination(PageNumberPagination):
    page_size = 10

logger = logging.getLogger(__name__)


class NotificationViewSet(
    mixins.ListModelMixin,
    mixins.RetrieveModelMixin,
    mixins.DestroyModelMixin,
    viewsets.GenericViewSet,
):
    """
    ViewSet for managing user notifications.
    """
    serializer_class = NotificationSerializer
    permission_classes = [permissions.IsAuthenticated]
    lookup_field = 'notification_id'
<<<<<<< HEAD
    http_method_names = ['get', 'patch', 'head', 'options', 'post',]
=======
    http_method_names = ['get', 'post', 'delete', 'head', 'options']
    pagination_class = DefaultPageNumberPagination
>>>>>>> 555e5ef7

    def get_queryset(self):
        """Return only the authenticated user's notifications with helpful joins and filters.

        Supported query params:
        - is_read: 'true' | 'false'
        - type: notification type code (slug)
        - priority: 'low' | 'medium' | 'high'
        - created_after, created_before: ISO datetime strings
        """
        qs = (
            Notification.objects
            .filter(user=self.request.user)
            .select_related('notification_type', 'triggered_by_user')
        )

        params = self.request.query_params

        def _parse_bool(val):
            if isinstance(val, bool):
                return val
            if val is None:
                return None
            s = str(val).strip().lower()
            if s in {'1', 'true', 'yes'}:
                return True
            if s in {'0', 'false', 'no'}:
                return False
            return None

        is_read_param = _parse_bool(params.get('is_read'))
        if is_read_param is not None:
            qs = qs.filter(is_read=is_read_param)

        ntype_code = params.get('type')
        if ntype_code:
            qs = qs.filter(notification_type__code=ntype_code)


        priority = params.get('priority')
        if priority in {'low', 'medium', 'high'}:
            qs = qs.filter(priority=priority)

        created_after = params.get('created_after')
        if created_after:
            dt = parse_datetime(created_after)
            if dt:
                qs = qs.filter(created_at__gte=dt)

        created_before = params.get('created_before')
        if created_before:
            dt = parse_datetime(created_before)
            if dt:
                qs = qs.filter(created_at__lte=dt)

        return qs
    
    
    
    @action(detail=False, methods=['get'], url_path='unread_count')
    def unread_count(self, request):
        """Get the count of unread notifications for the current user."""
        count = self.get_queryset().filter(is_read=False).count()
        return Response({'unread_count': count})
    
    @action(detail=True, methods=['post'], url_path='mark_as_read')
    def mark_as_read(self, request, notification_id=None):
        """
        Mark a notification as read.

        Response: {"status": "notification marked as read"}
        """
        notification = self.get_object()
        if not notification.is_read:
            notification.is_read = True
            notification.save(update_fields=['is_read', 'updated_at'])
        
        logger.info(
            "notifications.mark_as_read user=%s notification_id=%s",
            getattr(request.user, 'user_id', getattr(request.user, 'id', None)),
            str(notification.notification_id),
        )
        return Response({'status': 'notification marked as read'})

    @action(detail=True, methods=['post'], url_path='mark_as_unread')
    def mark_as_unread(self, request, notification_id=None):
        """
        Mark a notification as unread.

        Response: {"status": "notification marked as unread"}
        """
        notification = self.get_object()
        if notification.is_read:
            notification.is_read = False
            notification.save(update_fields=['is_read', 'updated_at'])
        logger.info(
            "notifications.mark_as_unread user=%s notification_id=%s",
            getattr(request.user, 'user_id', getattr(request.user, 'id', None)),
            str(notification.notification_id),
        )
        return Response({'status': 'notification marked as unread'})
    
    @action(detail=False, methods=['post'], url_path='mark_all_as_read')
    def mark_all_as_read(self, request):
        """
        Mark all notifications as read for the current user.

        Response: {"status": "marked <n> notifications as read"}
        """
        now = timezone.now()
        updated = self.get_queryset().filter(is_read=False).update(is_read=True, updated_at=now)
        # Audit log
        logger.info(
            "notifications.mark_all_as_read user=%s updated=%d",
            getattr(request.user, 'user_id', getattr(request.user, 'id', None)),
            updated,
        )
        return Response({'status': f'marked {updated} notifications as read'})

    @action(detail=False, methods=['post'], url_path='mark_all_as_unread')
    def mark_all_as_unread(self, request):
        """
        Mark all notifications as unread for the current user.

        Response: {"status": "marked <n> notifications as unread"}
        """
        now = timezone.now()
        updated = self.get_queryset().filter(is_read=True).update(is_read=False, updated_at=now)
        logger.info(
            "notifications.mark_all_as_unread user=%s updated=%d",
            getattr(request.user, 'user_id', getattr(request.user, 'id', None)),
            updated,
        )
        return Response({'status': f'marked {updated} notifications as unread'})

    @action(detail=True, methods=['get'], url_path='resolve')
    def resolve(self, request, notification_id=None):
        """
        Return just the redirect payload for the notification to help lightweight clients.

        Response: {"redirect": {...}}
        """
        notification = self.get_object()
        serializer = self.get_serializer(notification)
        data = serializer.data.get('redirect')
        return Response({'redirect': data})


class NotificationTypeViewSet(viewsets.ReadOnlyModelViewSet):
    """
    API endpoint that allows notification types to be viewed.
    Requires authentication.
    """
    queryset = NotificationType.objects.filter(is_active=True)
    serializer_class = NotificationTypeSerializer
    permission_classes = [permissions.IsAuthenticated]
    pagination_class = None


class UserNotificationPreferenceViewSet(viewsets.ModelViewSet):
    """
    API endpoint that allows users to view and update their notification preferences.
    """
    serializer_class = UserNotificationPreferenceSerializer
    permission_classes = [permissions.IsAuthenticated]
    http_method_names = ['get', 'patch', 'head', 'options']

    def get_queryset(self):
        """Return only the current user's preferences."""
        return UserNotificationPreference.objects.filter(user=self.request.user)

    def get_object(self):
        """
        Return the current user's preferences, creating them if they don't exist.
        """
        queryset = self.filter_queryset(self.get_queryset())
        obj = queryset.first()
        
        if obj is None:
            obj = UserNotificationPreference.objects.create(user=self.request.user)
            
            notification_types = NotificationType.objects.filter(is_active=True)
            for notification_type in notification_types:
                UserNotificationTypePreference.objects.create(
                    user_preference=obj,
                    notification_type=notification_type,
                    frequency='immediate'
                )
        
        return obj

    @action(detail=True, methods=['patch'])
    def update_type_preference(self, request, pk=None):
        """
        Update a specific notification type preference.
        Expected payload: {"notification_type_id": 1, "frequency": "immediate"}
        Errors: 400 (validation), 404 (preference not found)
        """
        preference = self.get_object()
        notification_type_id = request.data.get('notification_type_id')
        frequency = request.data.get('frequency')

        if notification_type_id is None or frequency is None:
            return Response(
                {'error': 'notification_type_id and frequency are required'},
                status=status.HTTP_400_BAD_REQUEST
            )

        try:
            nt_id = int(notification_type_id)
        except (TypeError, ValueError):
            return Response(
                {'error': 'notification_type_id must be an integer'},
                status=status.HTTP_400_BAD_REQUEST
            )

        type_pref = preference.type_preferences.filter(notification_type_id=nt_id).first()
        if not type_pref:
            return Response(
                {'error': 'Notification type preference not found'},
                status=status.HTTP_404_NOT_FOUND
            )

        old_frequency = type_pref.frequency
        serializer = UserNotificationTypePreferenceSerializer(
            type_pref,
            data={'frequency': frequency},
            partial=True,
            context={'request': request},
        )
        if not serializer.is_valid():
            return Response(serializer.errors, status=status.HTTP_400_BAD_REQUEST)

        serializer.save()
        # Audit log
        logger.info(
            "notifications.update_type_preference user=%s notification_type_id=%s %s->%s",
            getattr(request.user, 'user_id', getattr(request.user, 'id', None)),
            nt_id,
            old_frequency,
            serializer.instance.frequency,
        )
        return Response(serializer.data)

    @action(detail=False, methods=['get'], url_path='options', url_name='preference-options')
    def preference_options(self, request):
        """
        Return business-level options for notification preferences (not HTTP OPTIONS).

        Currently returns available frequency choices.
        """
        from .models import NotificationFrequency

        return Response({
            'frequencies': [
                {'value': choice[0], 'display': str(choice[1])}
                for choice in NotificationFrequency.choices
            ]
        })<|MERGE_RESOLUTION|>--- conflicted
+++ resolved
@@ -39,12 +39,8 @@
     serializer_class = NotificationSerializer
     permission_classes = [permissions.IsAuthenticated]
     lookup_field = 'notification_id'
-<<<<<<< HEAD
-    http_method_names = ['get', 'patch', 'head', 'options', 'post',]
-=======
     http_method_names = ['get', 'post', 'delete', 'head', 'options']
     pagination_class = DefaultPageNumberPagination
->>>>>>> 555e5ef7
 
     def get_queryset(self):
         """Return only the authenticated user's notifications with helpful joins and filters.

--- conflicted
+++ resolved
@@ -9,7 +9,6 @@
   license:
     name: Proprietary
 paths:
-<<<<<<< HEAD
   /api/v1/auth/csrf/:
     get:
       operationId: auth_csrf_init
@@ -30,33 +29,6 @@
                   detail:
                     type: string
                     example: CSRF cookie set
-=======
-  /api/v1/auth/auth/jwt/logout/:
-    post:
-      operationId: auth_auth_jwt_logout_create
-      description: |-
-        Takes a token and blacklists it. Must be used with the
-        `rest_framework_simplejwt.token_blacklist` app installed.
-      tags:
-      - auth
-      requestBody:
-        content:
-          application/json:
-            schema:
-              $ref: '#/components/schemas/TokenBlacklistRequest'
-          application/x-www-form-urlencoded:
-            schema:
-              $ref: '#/components/schemas/TokenBlacklistRequest'
-          multipart/form-data:
-            schema:
-              $ref: '#/components/schemas/TokenBlacklistRequest'
-        required: true
-      security:
-      - bearerAuth: []
-      responses:
-        '200':
-          description: No response body
->>>>>>> 5ea867ff
   /api/v1/auth/jwt/create/:
     post:
       operationId: auth_jwt_create_create
@@ -93,6 +65,41 @@
                     description: Access JWT token
         '401':
           description: Invalid credentials
+  /api/v1/auth/jwt/refresh/:
+    post:
+      operationId: auth_jwt_refresh_create
+      description: |
+        Takes a refresh token from HttpOnly cookie and returns a new access token if valid.
+      summary: Refresh JWT access token
+      tags:
+        - Auth
+      requestBody:
+        content:
+          application/json:
+            schema:
+              $ref: '#/components/schemas/TokenRefreshRequest'
+          application/x-www-form-urlencoded:
+            schema:
+              $ref: '#/components/schemas/TokenRefreshRequest'
+          multipart/form-data:
+            schema:
+              $ref: '#/components/schemas/TokenRefreshRequest'
+        required: true
+      security:
+        - bearerAuth: [ ]
+      responses:
+        '200':
+          description: New access token returned
+          content:
+            application/json:
+              schema:
+                type: object
+                properties:
+                  access:
+                    type: string
+                    description: New access JWT token
+        '401':
+          description: Unauthorized / Invalid refresh token
   /api/v1/auth/jwt/logout/:
     post:
       operationId: auth_jwt_logout_create
@@ -127,45 +134,6 @@
                   detail:
                     type: string
                     example: Successfully logged out
-  /api/v1/auth/jwt/refresh/:
-    post:
-      operationId: auth_jwt_refresh_create
-      description: |
-        Takes a refresh token from HttpOnly cookie and returns a new access token if valid.
-      summary: Refresh JWT access token
-      tags:
-        - Auth
-      requestBody:
-        content:
-          application/json:
-            schema:
-              $ref: '#/components/schemas/TokenRefreshRequest'
-          application/x-www-form-urlencoded:
-            schema:
-              $ref: '#/components/schemas/TokenRefreshRequest'
-          multipart/form-data:
-            schema:
-              $ref: '#/components/schemas/TokenRefreshRequest'
-        required: true
-      security:
-        - bearerAuth: [ ]
-      responses:
-        '200':
-          description: New access token returned
-          content:
-            application/json:
-              schema:
-<<<<<<< HEAD
-                type: object
-                properties:
-                  access:
-                    type: string
-                    description: New access JWT token
-        '401':
-          description: Unauthorized / Invalid refresh token
-=======
-                $ref: '#/components/schemas/TokenRefresh'
-          description: ''
   /api/v1/auth/me/:
     get:
       operationId: auth_me
@@ -389,7 +357,6 @@
               schema:
                 $ref: '#/components/schemas/ResolveResponse'
           description: ''
->>>>>>> 5ea867ff
   /api/v1/auth/oauth/login/:
     post:
       operationId: auth_oauth_login_create

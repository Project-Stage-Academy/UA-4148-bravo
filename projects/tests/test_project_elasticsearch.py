import time

from django.urls import reverse
from elasticsearch_dsl import Index
from rest_framework import status
from rest_framework.test import APITestCase

from projects.documents import ProjectDocument
from projects.models import Project, Category
from startups.models import Startup
<<<<<<< HEAD

=======
from django.urls import reverse
from elasticsearch_dsl.connections import connections
from elasticsearch_dsl import Index
from django.conf import settings
import time
>>>>>>> 81f01268

class ProjectElasticsearchTests(APITestCase):
    @classmethod
    def setUpClass(cls):
        super().setUpClass()
        # Configure Elasticsearch connection for tests
        es_config = getattr(settings, 'ELASTICSEARCH_DSL', {}).get('default', {})
        hosts = es_config.get('hosts', 'localhost:9200')
        connections.configure(default={'hosts': hosts})

    def setUp(self):
        self.client = self.client
        self.index = Index('projects_test')
        # Try to delete the index if it exists, ignore errors
        try:
            self.index.delete()
        except:
            pass
        self.index.create()
        # Apply the document mapping to the index
        ProjectDocument._doc_type.mapping.save('projects_test')
        
        self.category1 = Category.objects.create(name="Tech")
        self.category2 = Category.objects.create(name="Finance")
        self.startup1 = Startup.objects.create(company_name="InnovateCo")
        self.startup2 = Startup.objects.create(company_name="FinGrowth Inc.")

        self.project1 = Project.objects.create(
            title="Search Engine for Startups",
            description="A powerful search tool.",
            category=self.category1,
            startup=self.startup1,
            goals="Improve discovery."
        )
        self.project2 = Project.objects.create(
            title="Financial Dashboard",
            description="Real-time financial data.",
            category=self.category2,
            startup=self.startup2,
            goals="Provide analytics."
        )

        time.sleep(1) 

    def tearDown(self):
        try:
            self.index.delete()
        except:
            pass

    def test_empty_query_returns_all_projects(self):
        url = reverse('project-list')
        response = self.client.get(url)
        self.assertEqual(response.status_code, status.HTTP_200_OK)
        self.assertEqual(len(response.data), 2)

    def test_no_results_for_non_existent_title(self):
        url = reverse('project-list')
        response = self.client.get(url, {'search': 'nonexistent_project'})
        self.assertEqual(response.status_code, status.HTTP_200_OK)
        self.assertEqual(len(response.data), 0)

    def test_combined_filters_work_correctly(self):
        url = reverse('project-list')
        response = self.client.get(url, {
            'category.name': 'Tech', 
            'startup.company_name': 'InnovateCo'
        })
        self.assertEqual(response.status_code, status.HTTP_200_OK)
        self.assertEqual(len(response.data), 1)
        self.assertEqual(response.data[0]['title'], "Search Engine for Startups")

    def test_invalid_filter_field_returns_bad_request(self):
        url = reverse('project-list')
        response = self.client.get(url, {'nonexistent_field': 'value'})
        self.assertEqual(response.status_code, status.HTTP_400_BAD_REQUEST)<|MERGE_RESOLUTION|>--- conflicted
+++ resolved
@@ -1,22 +1,13 @@
-import time
-
-from django.urls import reverse
-from elasticsearch_dsl import Index
+from rest_framework.test import APITestCase
 from rest_framework import status
-from rest_framework.test import APITestCase
-
+from projects.models import Project, Category
 from projects.documents import ProjectDocument
-from projects.models import Project, Category
 from startups.models import Startup
-<<<<<<< HEAD
-
-=======
 from django.urls import reverse
 from elasticsearch_dsl.connections import connections
 from elasticsearch_dsl import Index
 from django.conf import settings
 import time
->>>>>>> 81f01268
 
 class ProjectElasticsearchTests(APITestCase):
     @classmethod

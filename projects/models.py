import re
from decimal import Decimal

from django.db import models
<<<<<<< HEAD
from startups.models import Startup

class Project(models.Model):
    title = models.CharField(max_length=255)
    description = models.TextField()
    status = models.CharField(
        max_length=100,
        choices=[
            ('draft', 'Draft'),
            ('active', 'Active'),
            ('completed', 'Completed'),
            ('archived', 'Archived'),
        ],
        default='draft'
    )
    required_amount = models.DecimalField(max_digits=12, decimal_places=2)
    startup = models.ForeignKey(Startup, on_delete=models.CASCADE, related_name='projects')

    created_at = models.DateTimeField(auto_now_add=True)
    updated_at = models.DateTimeField(auto_now=True)

    def __str__(self):
        return self.title
=======
from django.core.validators import MinValueValidator, MaxValueValidator

from validation.validate_document import validate_document_file
from validation.validate_email import validate_email_custom
from django.core.exceptions import ValidationError

from validation.validate_names import validate_forbidden_names


class Category(models.Model):
    """
    Represents a category for projects or other entities.

    Validation:
    - Name must contain only Latin characters.
    - Name cannot be a generic or reserved term like 'other', 'none', 'misc', or 'default'.

    Fields:
    - name: Unique name of the category.
    - description: Optional detailed description.
    - created_at: Timestamp of creation.
    """
    name = models.CharField(max_length=100, unique=True)
    description = models.TextField(blank=True, default="")
    created_at = models.DateTimeField(auto_now_add=True)

    def clean(self):
        """
        Validates the Category instance before saving.
        Ensures the name is in Latin characters only, not reserved,
        and not too generic. Strips spaces.
        """
        super().clean()
        validate_forbidden_names(self.name, field_name="name")

    def __str__(self):
        return self.name

    class Meta:
        ordering = ['name']
        verbose_name = 'Category'
        verbose_name_plural = 'Categories'
        db_table = 'categories'


class Project(models.Model):
    """
    Represents a startup project with details about funding, status, and documentation.

    Validation:
    - Current funding must not exceed the funding goal.
    - Business plan is required if the project is in progress or completed.
    - Funding goal is required if the project is marked as a participant.

    Fields:
    - startup: ForeignKey to the Startup that owns the project.
    - title: Title of the project.
    - description: Optional project description.
    - business_plan: Optional uploaded business plan document.
    - media_files: Optional uploaded media files related to the project.
    - status: Project status with choices (draft, in progress, completed, cancelled).
    - duration: Duration of the project in days.
    - funding_goal: Target funding amount (optional).
    - current_funding: Current amount of funding received.
    - category: Category of the project.
    - website: Project website URL (optional).
    - email: Contact email for the project, must be unique.
    - has_patents: Whether the project has patents.
    - is_participant: Whether the project is a participant (e.g. in a program).
    - is_active: Whether the project is active.
    - created_at: Timestamp of creation.
    - updated_at: Timestamp of last update.
    """
    STATUS_CHOICES = [
        ('draft', 'Draft'),
        ('in_progress', 'In Progress'),
        ('completed', 'Completed'),
        ('cancelled', 'Cancelled')
    ]

    startup = models.ForeignKey(
        'profiles.Startup',
        on_delete=models.CASCADE,
        related_name='projects'
    )

    title = models.CharField(max_length=255)
    description = models.TextField(blank=True, default="")

    business_plan = models.FileField(
        upload_to='projects/business_plans/',
        blank=True,
        null=True,
        validators=[validate_document_file]
    )

    media_files = models.FileField(
        upload_to='projects/media/',
        blank=True,
        null=True,
        validators=[validate_document_file]
    )

    status = models.CharField(
        max_length=50,
        choices=STATUS_CHOICES,
        default='draft'
    )
    duration = models.PositiveIntegerField(
        help_text="Duration in days",
        blank=True,
        default=1,
        validators=[
            MinValueValidator(1),
            MaxValueValidator(3650)
        ]
    )

    funding_goal = models.DecimalField(
        max_digits=20,
        decimal_places=2,
        validators=[
            MinValueValidator(Decimal('0.01'))
        ]
    )
    current_funding = models.DecimalField(
        max_digits=20,
        decimal_places=2,
        default=Decimal('0.00'),
        validators=[
            MinValueValidator(Decimal('0.00'))
        ]
    )

    category = models.ForeignKey('Category', on_delete=models.PROTECT)
    website = models.URLField(blank=True, default="")
    email = models.EmailField(
        max_length=255,
        validators=[validate_email_custom],
        unique=True
    )

    has_patents = models.BooleanField(default=False)
    is_participant = models.BooleanField(default=False)
    is_active = models.BooleanField(default=False)

    created_at = models.DateTimeField(auto_now_add=True)
    updated_at = models.DateTimeField(auto_now=True)

    def clean(self):
        """
        Perform custom validation for the Project model.

        Validates the following:
        - Current funding must not exceed the funding goal.
        - Business plan is required if the project is in progress or completed.
        - Funding goal is required if the project is marked as a participant.
        """
        errors = {}

        if self.funding_goal is not None and self.current_funding > self.funding_goal:
            errors['current_funding'] = 'Current funding cannot exceed funding goal.'

        if self.status in ['in_progress', 'completed'] and not self.business_plan:
            errors['business_plan'] = 'Business plan is required for projects in progress or completed.'

        if self.is_participant and not self.funding_goal:
            errors['funding_goal'] = 'Funding goal is required for participant projects.'

        if errors:
            raise ValidationError(errors)

    def __str__(self):
        return f"Project '{self.title}' by {self.startup}"

    class Meta:
        db_table = 'projects'
        ordering = ['-created_at']
        verbose_name = 'Project'
        verbose_name_plural = 'Projects'
        indexes = [
            models.Index(fields=['status'], name='project_status_idx'),
            models.Index(fields=['created_at'], name='project_created_at_idx'),
            models.Index(fields=['startup'], name='project_startup_idx'),
        ]
        constraints = [
            models.UniqueConstraint(fields=['title', 'startup'], name='unique_startup_project_title')
        ]
>>>>>>> 07ead8c5
<|MERGE_RESOLUTION|>--- conflicted
+++ resolved
@@ -2,64 +2,24 @@
 from decimal import Decimal
 
 from django.db import models
-<<<<<<< HEAD
-from startups.models import Startup
-
-class Project(models.Model):
-    title = models.CharField(max_length=255)
-    description = models.TextField()
-    status = models.CharField(
-        max_length=100,
-        choices=[
-            ('draft', 'Draft'),
-            ('active', 'Active'),
-            ('completed', 'Completed'),
-            ('archived', 'Archived'),
-        ],
-        default='draft'
-    )
-    required_amount = models.DecimalField(max_digits=12, decimal_places=2)
-    startup = models.ForeignKey(Startup, on_delete=models.CASCADE, related_name='projects')
-
-    created_at = models.DateTimeField(auto_now_add=True)
-    updated_at = models.DateTimeField(auto_now=True)
-
-    def __str__(self):
-        return self.title
-=======
 from django.core.validators import MinValueValidator, MaxValueValidator
+from django.core.exceptions import ValidationError
 
 from validation.validate_document import validate_document_file
 from validation.validate_email import validate_email_custom
-from django.core.exceptions import ValidationError
-
 from validation.validate_names import validate_forbidden_names
 
 
 class Category(models.Model):
     """
     Represents a category for projects or other entities.
+    """
 
-    Validation:
-    - Name must contain only Latin characters.
-    - Name cannot be a generic or reserved term like 'other', 'none', 'misc', or 'default'.
-
-    Fields:
-    - name: Unique name of the category.
-    - description: Optional detailed description.
-    - created_at: Timestamp of creation.
-    """
     name = models.CharField(max_length=100, unique=True)
     description = models.TextField(blank=True, default="")
     created_at = models.DateTimeField(auto_now_add=True)
 
     def clean(self):
-        """
-        Validates the Category instance before saving.
-        Ensures the name is in Latin characters only, not reserved,
-        and not too generic. Strips spaces.
-        """
-        super().clean()
         validate_forbidden_names(self.name, field_name="name")
 
     def __str__(self):
@@ -75,31 +35,8 @@
 class Project(models.Model):
     """
     Represents a startup project with details about funding, status, and documentation.
+    """
 
-    Validation:
-    - Current funding must not exceed the funding goal.
-    - Business plan is required if the project is in progress or completed.
-    - Funding goal is required if the project is marked as a participant.
-
-    Fields:
-    - startup: ForeignKey to the Startup that owns the project.
-    - title: Title of the project.
-    - description: Optional project description.
-    - business_plan: Optional uploaded business plan document.
-    - media_files: Optional uploaded media files related to the project.
-    - status: Project status with choices (draft, in progress, completed, cancelled).
-    - duration: Duration of the project in days.
-    - funding_goal: Target funding amount (optional).
-    - current_funding: Current amount of funding received.
-    - category: Category of the project.
-    - website: Project website URL (optional).
-    - email: Contact email for the project, must be unique.
-    - has_patents: Whether the project has patents.
-    - is_participant: Whether the project is a participant (e.g. in a program).
-    - is_active: Whether the project is active.
-    - created_at: Timestamp of creation.
-    - updated_at: Timestamp of last update.
-    """
     STATUS_CHOICES = [
         ('draft', 'Draft'),
         ('in_progress', 'In Progress'),
@@ -107,8 +44,9 @@
         ('cancelled', 'Cancelled')
     ]
 
+    # Якщо модель Startup в apps.startups.models
     startup = models.ForeignKey(
-        'profiles.Startup',
+        'startups.Startup',  # або 'profiles.Startup' якщо модель там
         on_delete=models.CASCADE,
         related_name='projects'
     )
@@ -135,30 +73,25 @@
         choices=STATUS_CHOICES,
         default='draft'
     )
+
     duration = models.PositiveIntegerField(
         help_text="Duration in days",
         blank=True,
         default=1,
-        validators=[
-            MinValueValidator(1),
-            MaxValueValidator(3650)
-        ]
+        validators=[MinValueValidator(1), MaxValueValidator(3650)]
     )
 
     funding_goal = models.DecimalField(
         max_digits=20,
         decimal_places=2,
-        validators=[
-            MinValueValidator(Decimal('0.01'))
-        ]
+        validators=[MinValueValidator(Decimal('0.01'))]
     )
+
     current_funding = models.DecimalField(
         max_digits=20,
         decimal_places=2,
         default=Decimal('0.00'),
-        validators=[
-            MinValueValidator(Decimal('0.00'))
-        ]
+        validators=[MinValueValidator(Decimal('0.00'))]
     )
 
     category = models.ForeignKey('Category', on_delete=models.PROTECT)
@@ -177,14 +110,6 @@
     updated_at = models.DateTimeField(auto_now=True)
 
     def clean(self):
-        """
-        Perform custom validation for the Project model.
-
-        Validates the following:
-        - Current funding must not exceed the funding goal.
-        - Business plan is required if the project is in progress or completed.
-        - Funding goal is required if the project is marked as a participant.
-        """
         errors = {}
 
         if self.funding_goal is not None and self.current_funding > self.funding_goal:
@@ -214,5 +139,4 @@
         ]
         constraints = [
             models.UniqueConstraint(fields=['title', 'startup'], name='unique_startup_project_title')
-        ]
->>>>>>> 07ead8c5
+        ]
--- conflicted
+++ resolved
@@ -12,6 +12,7 @@
 
 from investments.models import Subscription
 
+
 class CategorySerializer(serializers.ModelSerializer):
     """Read-only serializer for category details."""
 
@@ -19,26 +20,24 @@
         model = Category
         fields = ['id', 'name', 'description']
 
-<<<<<<< HEAD
-class StartupSerializer(serializers.ModelSerializer):
-    """
-    Read-only serializer for displaying startup details.
-    """
-=======
 
 class ProjectReadSerializer(serializers.ModelSerializer):
-    """Serializer for reading Project with nested related objects."""
+    """
+    Serializer for reading Project with nested related objects,
+    including custom fields for startup details.
+    """
     id = serializers.IntegerField(read_only=True)
     category = CategorySerializer(read_only=True)
     startup = StartupProjectSerializer(read_only=True)
     status_display = serializers.SerializerMethodField()
->>>>>>> 29354e87
+    startup_name = serializers.SerializerMethodField()
+    startup_logo = serializers.SerializerMethodField()
 
     class Meta:
         model = Project
         fields = [
-            'id', 'startup', 'title', 'description', 'business_plan',
-            'media_files', 'status', 'status_display', 'duration',
+            'id', 'startup', 'startup_name', 'startup_logo', 'title', 'description',
+            'business_plan', 'media_files', 'status', 'status_display', 'duration',
             'funding_goal', 'current_funding', 'category', 'website', 'email',
             'has_patents', 'is_participant', 'is_active', 'created_at', 'updated_at'
         ]
@@ -46,24 +45,18 @@
 
     def get_status_display(self, obj):
         return ProjectStatus(obj.status).label if obj.status else None
-
-<<<<<<< HEAD
-class ProjectSerializer(serializers.ModelSerializer):
-    """
-    Main serializer for the Project model, including nested fields,
-    custom method fields for startup details, and validation logic.
-    """
-    category = CategorySerializer(read_only=True)
-    startup = StartupSerializer(read_only=True)
-    startup_name = serializers.SerializerMethodField()
-    startup_logo = serializers.SerializerMethodField()
-
-    category_id = serializers.PrimaryKeyRelatedField(
-        queryset=Category.objects.all(),
-        source='category',
-        write_only=True
-    )
-=======
+    
+    def get_startup_name(self, obj):
+        """Returns the name of the associated startup."""
+        return obj.startup.company_name if obj.startup else None
+
+    def get_startup_logo(self, obj):
+        """Returns the URL of the startup's logo."""
+        request = self.context.get('request')
+        if obj.startup and obj.startup.logo:
+            return request.build_absolute_uri(obj.startup.logo.url)
+        return None
+
 
 class ProjectWriteSerializer(serializers.ModelSerializer):
     """
@@ -71,7 +64,6 @@
     Ensures required fields match the model and cross-field rules are enforced.
     """
     id = serializers.IntegerField(read_only=True)
->>>>>>> 29354e87
     startup_id = serializers.PrimaryKeyRelatedField(
         queryset=Startup.objects.all(),
         source='startup'
@@ -96,31 +88,13 @@
     class Meta:
         model = Project
         fields = [
-<<<<<<< HEAD
-            'id', 'startup', 'startup_id', 'startup_name', 'startup_logo',
-            'title', 'description',
-            'business_plan', 'media_files',
-            'status', 'status_display', 'duration',
-            'funding_goal', 'current_funding',
-            'category', 'category_id',
-            'website', 'email',
-            'has_patents', 'is_participant', 'is_active',
-            'created_at', 'updated_at'
-=======
             'id', 'startup_id', 'title', 'description', 'business_plan',
             'media_files', 'status', 'duration',
             'funding_goal', 'current_funding', 'category_id', 'website',
-            'email', 'has_patents', 'is_participant', 'is_active', 'created_at', 'updated_at'
->>>>>>> 29354e87
+            'email', 'has_patents', 'is_participant', 'is_active',
+            'created_at', 'updated_at'
         ]
 
-<<<<<<< HEAD
-    def get_status_display(self, obj):
-        """
-        Returns the human-readable label for the project's status.
-        """
-        return ProjectStatus(obj.status).label if obj.status else None
-=======
     def validate_funding_goal(self, value):
         """
         Ensure funding_goal is a positive decimal with at most 20 digits.
@@ -130,49 +104,13 @@
         if value <= 0:
             raise serializers.ValidationError('Funding goal must be greater than 0.')
         return value
->>>>>>> 29354e87
-
-    def get_startup_name(self, obj):
-        """
-        Returns the name of the associated startup, or None if no startup is linked.
-        """
-        return obj.startup.company_name if obj.startup else None
-
-    def get_startup_logo(self, obj):
-        """
-        Returns the URL of the startup's logo, or None if no logo or startup exists.
-        """
-        request = self.context.get('request')
-        if obj.startup and obj.startup.logo:
-            return request.build_absolute_uri(obj.startup.logo.url)
-        return None
-
-    def get_startup_name(self, obj):
-        """
-        Returns the name of the associated startup, or None if no startup is linked.
-        """
-        return obj.startup.company_name if obj.startup else None
-
-    def get_startup_logo(self, obj):
-        """
-        Returns the URL of the startup's logo, or None if no logo or startup exists.
-        """
-        request = self.context.get('request')
-        if obj.startup and obj.startup.logo:
-            return request.build_absolute_uri(obj.startup.logo.url)
-        return None
 
     def validate(self, data):
         """
-<<<<<<< HEAD
-        Cross-field validation logic based on business rules:
+        Cross-field validation for Project.
         - current_funding must not exceed funding_goal
         - business_plan required for in_progress or completed
         - funding_goal required if is_participant is True
-        - investment amounts must be positive (handled in SubscriptionCreateSerializer)
-=======
-        Cross-field validation for Project.
->>>>>>> 29354e87
         """
         getattr(self, 'instance', None)
         funding_goal = get_field_value(self, data, 'funding_goal')
@@ -227,18 +165,18 @@
         if not user or not user.is_authenticated:
             raise serializers.ValidationError({"user": "Authentication is required to make an investment."})
         
-        # Here, we assume the startup owner cannot invest in their own project.
+        # 3. Here, we assume the startup owner cannot invest in their own project.
         if project.startup and user == project.startup.owner:
             raise serializers.ValidationError({"user": "You cannot invest in your own project."})
 
-        # 3. Validate investment amount
+        # 4. Validate investment amount
         if investment_amount is None or investment_amount <= 0:
             raise serializers.ValidationError({"investment_amount": "Investment amount must be a positive number."})
 
         current_funding = Decimal(str(project.current_funding))
         funding_goal = Decimal(str(project.funding_goal))
 
-        # 4. Check project funding status
+        # 5. Check project funding status
         if current_funding >= funding_goal:
             raise serializers.ValidationError("This project is already fully funded.")
 

<<<<<<< HEAD
from rest_framework import viewsets, filters, status
from rest_framework.response import Response
from django_filters.rest_framework import DjangoFilterBackend
from elasticsearch.exceptions import ConnectionError, TransportError

from projects.models import Project
from projects.serializers import ProjectSerializer

from django_elasticsearch_dsl_drf.viewsets import DocumentViewSet
from django_elasticsearch_dsl_drf.filter_backends import (
    FilteringFilterBackend,
    OrderingFilterBackend,
    SearchFilterBackend,
)
from .documents import ProjectDocument
from .serializers import ProjectDocumentSerializer
=======
from rest_framework import viewsets, filters
from django_filters.rest_framework import DjangoFilterBackend

from projects.models import Project
from projects.serializers import ProjectSerializer
>>>>>>> e75f9e6c

import logging
logger = logging.getLogger(__name__)

<<<<<<< HEAD

class ProjectViewSet(viewsets.ModelViewSet):
    queryset = Project.objects.select_related('startup', 'category').all()
    serializer_class = ProjectSerializer

=======
class ProjectViewSet(viewsets.ModelViewSet):
    """
    API endpoint for viewing and editing projects.
    Optimized to avoid N+1 queries by using select_related.
    Includes filtering, searching, and ordering.
    """
    queryset = Project.objects.select_related('startup', 'category').all()
    serializer_class = ProjectSerializer

>>>>>>> e75f9e6c
    filter_backends = [DjangoFilterBackend, filters.OrderingFilter, filters.SearchFilter]
    filterset_fields = ['status', 'category', 'startup']
    search_fields = ['title', 'description', 'email']
    ordering_fields = ['created_at', 'funding_goal', 'current_funding']
    ordering = ['-created_at']
<<<<<<< HEAD


class ProjectDocumentView(DocumentViewSet):
    document = ProjectDocument
    serializer_class = ProjectDocumentSerializer

    filter_backends = [
        FilteringFilterBackend,
        OrderingFilterBackend,
        SearchFilterBackend,
    ]

    filter_fields = {
        'title': 'title.raw',
        'category.name': 'category.name',
        'startup_name': 'startup_name',
        'status': 'status',
    }

    ordering_fields = {
        'id': 'id',
        'title': 'title.raw',
    }

    search_fields = (
        'title',
        'description',
    )

    def list(self, request, *args, **kwargs):
        try:
            return super().list(request, *args, **kwargs)
        except (ConnectionError, TransportError) as e:
            return Response(
                {"detail": "Search service is temporarily unavailable. Please try again later."},
                status=status.HTTP_503_SERVICE_UNAVAILABLE
            )
=======
>>>>>>> e75f9e6c
<|MERGE_RESOLUTION|>--- conflicted
+++ resolved
@@ -1,4 +1,3 @@
-<<<<<<< HEAD
 from rest_framework import viewsets, filters, status
 from rest_framework.response import Response
 from django_filters.rest_framework import DjangoFilterBackend
@@ -15,24 +14,11 @@
 )
 from .documents import ProjectDocument
 from .serializers import ProjectDocumentSerializer
-=======
-from rest_framework import viewsets, filters
-from django_filters.rest_framework import DjangoFilterBackend
-
-from projects.models import Project
-from projects.serializers import ProjectSerializer
->>>>>>> e75f9e6c
 
 import logging
 logger = logging.getLogger(__name__)
 
-<<<<<<< HEAD
 
-class ProjectViewSet(viewsets.ModelViewSet):
-    queryset = Project.objects.select_related('startup', 'category').all()
-    serializer_class = ProjectSerializer
-
-=======
 class ProjectViewSet(viewsets.ModelViewSet):
     """
     API endpoint for viewing and editing projects.
@@ -42,13 +28,11 @@
     queryset = Project.objects.select_related('startup', 'category').all()
     serializer_class = ProjectSerializer
 
->>>>>>> e75f9e6c
     filter_backends = [DjangoFilterBackend, filters.OrderingFilter, filters.SearchFilter]
     filterset_fields = ['status', 'category', 'startup']
     search_fields = ['title', 'description', 'email']
     ordering_fields = ['created_at', 'funding_goal', 'current_funding']
     ordering = ['-created_at']
-<<<<<<< HEAD
 
 
 class ProjectDocumentView(DocumentViewSet):
@@ -82,9 +66,13 @@
         try:
             return super().list(request, *args, **kwargs)
         except (ConnectionError, TransportError) as e:
+            logger.error("Elasticsearch connection error: %s", e)
             return Response(
                 {"detail": "Search service is temporarily unavailable. Please try again later."},
                 status=status.HTTP_503_SERVICE_UNAVAILABLE
             )
-=======
->>>>>>> e75f9e6c
+    filter_backends = [DjangoFilterBackend, filters.OrderingFilter, filters.SearchFilter]
+    filterset_fields = ['status', 'category', 'startup']
+    search_fields = ['title', 'description', 'email']
+    ordering_fields = ['created_at', 'funding_goal', 'current_funding']
+    ordering = ['-created_at']
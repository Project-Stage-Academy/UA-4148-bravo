from django.utils import timezone
import logging
from django.db import IntegrityError
<<<<<<< HEAD
from rest_framework import viewsets, status, generics, pagination
from rest_framework.permissions import IsAuthenticated, BasePermission
=======
from django.shortcuts import get_object_or_404
>>>>>>> ed4e4b6c

from rest_framework import viewsets, status
from rest_framework.exceptions import PermissionDenied, ValidationError
from rest_framework.response import Response
from rest_framework.views import APIView
from investors.models import Investor, SavedStartup
from investors.permissions import IsSavedStartupOwner
from investors.serializers.investor import InvestorSerializer, SavedStartupSerializer, ViewedStartupSerializer
from investors.serializers.investor_create import InvestorCreateSerializer
<<<<<<< HEAD

from rest_framework.views import APIView
from django.shortcuts import get_object_or_404

from .models import ViewedStartup
from startups.models import Startup
from users.permissions import IsInvestor, CanCreateCompanyPermission
=======
from users.cookie_jwt import CookieJWTAuthentication
from users.permissions import IsInvestor, CanCreateCompanyPermission, IsAuthenticatedOr401
from startups.models import Startup
from users.views.base_protected_view import CookieJWTProtectedView
>>>>>>> ed4e4b6c

logger = logging.getLogger(__name__)


class InvestorViewSet(viewsets.ModelViewSet):
    """
    ViewSet for managing Investor instances.
    Optimized with select_related to avoid N+1 queries when fetching related user, industry, and location.
    """
    queryset = Investor.objects.select_related("user", "industry", "location")
    serializer_class = InvestorSerializer
    authentication_classes = [CookieJWTAuthentication]
    permission_classes_by_action = {
        "create": [IsAuthenticatedOr401, CanCreateCompanyPermission],
        "default": [IsAuthenticatedOr401],
    }

    def get_permissions(self):
        """
        Instantiates and returns the list of permissions that this view requires.
        """
        perms = self.permission_classes_by_action.get(self.action, self.permission_classes_by_action["default"])
        return [perm() for perm in perms]

    def get_serializer_class(self):
        """
        Return the appropriate serializer class based on the request action.
        """
        if self.action == 'create':
            return InvestorCreateSerializer
        return InvestorSerializer


class SavedStartupViewSet(viewsets.ModelViewSet):
    """
    ViewSet for managing SavedStartup instances.
    Only authenticated investors who own the SavedStartup can modify/delete it.
    """
    permission_classes = [IsAuthenticatedOr401, IsInvestor, IsSavedStartupOwner]
    authentication_classes = [CookieJWTAuthentication]
    serializer_class = SavedStartupSerializer

    def get_queryset(self):
        user = self.request.user
        if not hasattr(user, "investor"):
            logger.warning(
                "SavedStartup list denied for non-investor",
                extra={"by_user": getattr(user, "pk", None)},
            )
            raise PermissionDenied("Only investors can list saved startups.")
        return SavedStartup.objects.filter(investor=self.request.user.investor)

    def create(self, request, *args, **kwargs):
        user = request.user

        if not hasattr(user, "investor"):
            logger.warning(
                "SavedStartup create denied for non-investor",
                extra={"by_user": getattr(user, "pk", None)},
            )
            raise ValidationError({"non_field_errors": ["Only investors can save startups."]})

        payload = request.data or {}

        if "startup" not in payload or payload.get("startup") in (None, "", []):
            logger.warning(
                "SavedStartup create failed: missing startup",
                extra={"by_user": user.pk},
            )

        status_val = payload.get("status")
        if status_val is not None:
            status_field = SavedStartup._meta.get_field("status")
            valid_status = {c[0] for c in status_field.choices}
            if status_val not in valid_status:
                logger.warning(
                    "SavedStartup create failed: invalid status",
                    extra={"status": status_val, "by_user": user.pk},
                )

        startup_id = payload.get("startup")
        if startup_id and SavedStartup.objects.filter(
                investor=user.investor, startup_id=startup_id
        ).exists():
            logger.warning(
                "SavedStartup create failed: duplicate",
                extra={"investor_id": user.investor.pk, "startup_id": startup_id, "by_user": user.pk},
            )

        serializer = self.get_serializer(data=payload)

        try:
            serializer.is_valid(raise_exception=True)
        except ValidationError as e:
            if startup_id and SavedStartup.objects.filter(
                    investor=user.investor, startup_id=startup_id
            ).exists():
                logger.warning(
                    "SavedStartup create failed: duplicate",
                    extra={"investor_id": user.investor.pk, "startup_id": startup_id, "by_user": user.pk},
                )
            detail = getattr(e, "detail", {})
            if isinstance(detail, dict):
                msgs = detail.get("startup")
                if msgs:
                    if not isinstance(msgs, (list, tuple)):
                        msgs = [msgs]
                    if any("own startup" in str(m).lower() for m in msgs):
                        logger.warning(
                            "SavedStartup create failed: own startup",
                            extra={"startup_id": startup_id, "by_user": getattr(user, "pk", None)},
                        )
            raise

        self.perform_create(serializer)
        headers = self.get_success_headers(serializer.data)
        return Response(serializer.data, status=status.HTTP_201_CREATED, headers=headers)

    def perform_create(self, serializer):
        user = self.request.user
        if not hasattr(user, "investor"):
            logger.warning(
                "SavedStartup create denied for non-investor",
                extra={"by_user": getattr(user, "pk", None)},
            )
            raise ValidationError({"non_field_errors": ["Only investors can save startups."]})

        startup = serializer.validated_data.get("startup")
        if startup is None:
            logger.warning("SavedStartup create failed: missing startup", extra={"by_user": user.pk})
            raise ValidationError({"startup": "This field is required."})

        status_field = SavedStartup._meta.get_field("status")
        valid_status = {choice[0] for choice in status_field.choices}
        status_val = serializer.validated_data.get("status")
        if status_val and status_val not in valid_status:
            logger.warning(
                "SavedStartup create failed: invalid status",
                extra={"status": status_val, "by_user": user.pk},
            )
            raise ValidationError({"status": f"Invalid status '{status_val}'."})

        if startup.user_id == user.pk:
            logger.warning(
                "SavedStartup create failed: own startup",
                extra={"startup_id": startup.pk, "by_user": user.pk},
            )
            raise ValidationError({"startup": "You cannot save your own startup."})

        try:
            instance = serializer.save(investor=user.investor)
        except IntegrityError:
            logger.warning(
                "SavedStartup create failed: duplicate",
                extra={"investor_id": user.investor.pk, "startup_id": startup.pk, "by_user": user.pk},
            )
            raise ValidationError({"non_field_errors": ["Already saved."]})

        logger.info(
            "SavedStartup created",
            extra={
                "investor_id": user.investor.pk,
                "startup_id": startup.pk,
                "saved_id": instance.pk,
                "by_user": user.pk,
            },
        )

    def partial_update(self, request, *args, **kwargs):
        instance = self.get_object()
        data = request.data.copy()
        data.pop("investor", None)
        data.pop("startup", None)

        serializer = self.get_serializer(instance, data=data, partial=True)
        try:
            serializer.is_valid(raise_exception=True)
        except ValidationError as e:
            logger.warning(
                "SavedStartup update validation error",
                extra={"saved_id": instance.pk, "by_user": request.user.pk, "errors": getattr(e, "detail", str(e))},
            )
            raise
        self.perform_update(serializer)

        logger.info(
            "SavedStartup updated",
            extra={"saved_id": serializer.instance.pk, "by_user": request.user.pk},
        )
        return Response(serializer.data)

    def perform_destroy(self, instance):
        logger.info(
            "SavedStartup deleted",
            extra={"saved_id": instance.pk, "by_user": self.request.user.pk},
        )
        super().perform_destroy(instance)

<<<<<<< HEAD
class ViewedStartupPagination(pagination.PageNumberPagination):
    """
    Pagination class for recently viewed startups.
    Default page size is 10, can be overridden via ?page_size query parameter.
    """
    page_size = 10
    page_size_query_param = "page_size"
    max_page_size = 50


class ViewedStartupListView(generics.ListAPIView):
    """
    GET /api/v1/startups/viewed/
    Retrieve a paginated list of recently viewed startups for the authenticated investor.
    """
    serializer_class = ViewedStartupSerializer
    permission_classes = [IsAuthenticated, IsInvestor]
    pagination_class = ViewedStartupPagination

    def get_queryset(self):
        return ViewedStartup.objects.filter(investor=self.request.user.investor).select_related('startup').order_by("-viewed_at")
class ViewedStartupCreateView(APIView):
    """
    POST /api/v1/startups/view/{startup_id}/
    Log that the authenticated investor has viewed a specific startup.
    Return the serialized ViewedStartup instance.
    """
    permission_classes = [IsAuthenticated, IsInvestor]

    def post(self, request, startup_id):
        startup = get_object_or_404(Startup, id=startup_id)
        if not hasattr(request.user, "investor"):
            return Response({"detail": "User is not an investor."}, status=status.HTTP_403_FORBIDDEN)
        investor = request.user.investor 

        viewed_obj, created = ViewedStartup.objects.update_or_create(
            investor=investor,
            startup=startup,
            defaults={"viewed_at": timezone.now()}
        )

        serializer = ViewedStartupSerializer(viewed_obj)
        return Response(serializer.data, status=status.HTTP_200_OK)


class ViewedStartupClearView(APIView):
    """
    DELETE /api/v1/startups/viewed/clear/
    Clear the authenticated investor's viewed startups history.
    Return number of deleted entries.
    """
    permission_classes = [IsAuthenticated, IsInvestor]

    def delete(self, request):
        investor = request.user.investor
        deleted_count = investor.viewed_startups.count()
        investor.viewed_startups.clear()
        return Response(
            {"detail": "Viewed startups history cleared successfully.", "deleted_count": deleted_count},
            status=status.HTTP_200_OK
        )
=======
class SaveStartupView(CookieJWTProtectedView):

    def post(self, request, startup_id: int):
        """
        Allow an investor to save/follow a startup.
        Returns 201 if newly created, 200 if already saved.
        """
        startup = get_object_or_404(Startup, pk=startup_id)

        serializer = SavedStartupSerializer(
            data={"startup": startup.id},
            context={"request": request},
        )
        try:
            serializer.is_valid(raise_exception=True)
            obj = serializer.save()
            return Response(SavedStartupSerializer(obj).data, status=status.HTTP_201_CREATED)
        except Exception as exc:
            from rest_framework.exceptions import ValidationError as DRFValidationError
            if isinstance(exc, DRFValidationError) and "Already saved." in str(exc.detail):
                obj = SavedStartup.objects.get(investor=request.user.investor, startup=startup)
                return Response(SavedStartupSerializer(obj).data, status=status.HTTP_200_OK)
            raise
>>>>>>> ed4e4b6c
<|MERGE_RESOLUTION|>--- conflicted
+++ resolved
@@ -1,12 +1,9 @@
 from django.utils import timezone
 import logging
 from django.db import IntegrityError
-<<<<<<< HEAD
 from rest_framework import viewsets, status, generics, pagination
 from rest_framework.permissions import IsAuthenticated, BasePermission
-=======
-from django.shortcuts import get_object_or_404
->>>>>>> ed4e4b6c
+
 
 from rest_framework import viewsets, status
 from rest_framework.exceptions import PermissionDenied, ValidationError
@@ -16,20 +13,16 @@
 from investors.permissions import IsSavedStartupOwner
 from investors.serializers.investor import InvestorSerializer, SavedStartupSerializer, ViewedStartupSerializer
 from investors.serializers.investor_create import InvestorCreateSerializer
-<<<<<<< HEAD
 
 from rest_framework.views import APIView
 from django.shortcuts import get_object_or_404
 
 from .models import ViewedStartup
 from startups.models import Startup
-from users.permissions import IsInvestor, CanCreateCompanyPermission
-=======
 from users.cookie_jwt import CookieJWTAuthentication
 from users.permissions import IsInvestor, CanCreateCompanyPermission, IsAuthenticatedOr401
 from startups.models import Startup
 from users.views.base_protected_view import CookieJWTProtectedView
->>>>>>> ed4e4b6c
 
 logger = logging.getLogger(__name__)
 
@@ -228,7 +221,6 @@
         )
         super().perform_destroy(instance)
 
-<<<<<<< HEAD
 class ViewedStartupPagination(pagination.PageNumberPagination):
     """
     Pagination class for recently viewed startups.
@@ -290,7 +282,7 @@
             {"detail": "Viewed startups history cleared successfully.", "deleted_count": deleted_count},
             status=status.HTTP_200_OK
         )
-=======
+      
 class SaveStartupView(CookieJWTProtectedView):
 
     def post(self, request, startup_id: int):
@@ -313,5 +305,4 @@
             if isinstance(exc, DRFValidationError) and "Already saved." in str(exc.detail):
                 obj = SavedStartup.objects.get(investor=request.user.investor, startup=startup)
                 return Response(SavedStartupSerializer(obj).data, status=status.HTTP_200_OK)
-            raise
->>>>>>> ed4e4b6c
+            raise
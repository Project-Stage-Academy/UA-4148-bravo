--- conflicted
+++ resolved
@@ -1,26 +1,20 @@
 from django.urls import path
 from rest_framework.routers import DefaultRouter
-<<<<<<< HEAD
-from investors.views import InvestorViewSet, SavedStartupViewSet
 from startups.views.startup import StartupViewSet
-
 from django.urls import path
 from .views import (
     ViewedStartupListView,
     ViewedStartupCreateView,
     ViewedStartupClearView
 )
-=======
 from investors.views import InvestorViewSet, SavedStartupViewSet, SaveStartupView
 from investors.views_saved import InvestorSavedStartupsList, UnsaveStartupView
->>>>>>> ed4e4b6c
 
 router = DefaultRouter()
 router.register(r'saved', SavedStartupViewSet, basename='saved-startup')
 router.register(r'', InvestorViewSet, basename='investor')
 
-<<<<<<< HEAD
-custom_urls = [
+urlpatterns = [
     # Endpoint 1: GET recently viewed startups
     path('startups/viewed/', ViewedStartupListView.as_view(), name='viewed-startup-list'),
 
@@ -29,10 +23,7 @@
 
     # Endpoint 3: DELETE clear viewed startups history
     path('startups/viewed/clear/', ViewedStartupClearView.as_view(), name='viewed-startup-clear'),
-]
-urlpatterns = router.urls + custom_urls
-=======
-urlpatterns = [
+
     # GET /api/v1/investors/saved-startups/
     path("saved-startups/", InvestorSavedStartupsList.as_view(), name="investor-saved-startups"),
 
@@ -42,4 +33,3 @@
     # DELETE /api/v1/investors/startups/<startup_id>/unsave/
     path("startups/<int:startup_id>/unsave/", UnsaveStartupView.as_view(), name="startup-unsave"),
 ] + router.urls
->>>>>>> ed4e4b6c
